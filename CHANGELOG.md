--- conflicted
+++ resolved
@@ -10,7 +10,6 @@
 https://semver.org/spec/v2.0.0.html
 
 
-<<<<<<< HEAD
 ## [Unreleased]
 
 ### Added
@@ -33,7 +32,7 @@
 - Dependency on `dedent` function (either as alias of `inspect.cleandoc`
   or the deprecated `matplotlib.cbook.dedent`) to write multi-line error
   messages.
-=======
+
 ## [1.3.8] - 2023-08-18
 
 ### Changed
@@ -52,7 +51,6 @@
   [#583]).
 - Downgrade `numpy` lower pin to `numpy >= 1.21` for Python >= 3.8,
   whose upgrade is delayed until `basemap` 1.4.0.
->>>>>>> d42510de
 
 ## [1.3.7] - 2023-05-04
 
