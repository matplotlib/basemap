# Changelog

All notable changes to this project will be documented in this file.
The format is based on [Keep a Changelog], and the project adheres to
[Semantic Versioning] since version 1.3.0.

[Keep a Changelog]:
https://keepachangelog.com/en/1.0.0/
[Semantic Versioning]:
https://semver.org/spec/v2.0.0.html


## [1.3.6]

### Added
<<<<<<< HEAD
- Optional argument `toolset` in `GeosLibrary.build` method.
=======
- Support for Python 3.11 (PR [#563], solves issue [#561]).
>>>>>>> 5dd28642

### Changed
- Upgrade `matplotlib` upper pin to 3.7.
- Upgrade `pyproj` upper pin to 3.5.

### Fixed
- Set MSVC 14.0 (VS2015) to build the precompiled Windows wheels in
  GitHub workflows.

## [1.3.5] - 2022-10-25

### Fixed
- Fix broken array slicing inside `addcyclic` (PR [#559], solves issue
  [#555], thanks to @fragkoul).
- Fix `GeosLibrary` wrapper to also work with GEOS >= 3.7.0 on Windows
  and GNU/Linux.
- Fix wrong Antarctica coastline boundary with GEOS >= 3.9.0 (PR [#560],
  solves issue [#522]).

## [1.3.4] - 2022-08-10

### Changed
- Upgrade `numpy` upper pin to 1.24.
- Upgrade `pyshp` upper pin to 2.4.
- Upgrade `sphinx` upper pin to 5.0 and require at least Python 3.6 to
  build the docs.

### Fixed
- Update `numpy` build dependency to ensure that builds also work on
  MacOS (fixes issue [#547], thanks to @SongJaeIn for testing).
- Fix broken implementation of `Basemap.arcgisimage` (PR [#548], solves
  issue [#546]).
- Enforce up-to-date `numpy` dependency when possible:
  - Set `numpy >= 1.19` for Python == 3.6 due to `numpy` vulnerabilities
    [CVE-2021-41495] and [CVE-2021-41496].
  - Set `numpy >= 1.22` for Python >= 3.8 due to `numpy` vulnerability
    [CVE-2021-34141].
- Enforce up-to-date `pillow` dependency when possible:
  - Set `pillow >= 9.0.1` for Python >= 3.7 due to `pillow`
    vulnerability [CVE-2022-24303].

## [1.3.3] - 2022-05-11

### Changed
- Reformat `basemap.cm` using `flake8` and `black`.

### Fixed
- Fix issue in `drawcoastlines` with shape of vertices array
  (PR [#538] by @guziy, fixes issue [#512]).
- Fix setup to identify GEOS dylib on MacOS correctly (PR [#541],
  fixes issue [#539], thanks to @ronaldbradford and @CaffreyR for
  testing).

### Removed
- Remove dependency on `six` (PR [#537], fixes issue [#536]).

## [1.3.2] - 2022-02-10

### Added
- Add `"/usr/lib/x86_64-linux-gnu"` to list of candidate locations to
  search the GEOS library during installation.

### Changed
- Split lint and test requirements into two separate files.

### Fixed
- Fix setup encoding comment to deal with corner case under PowerShell.
- Enforce dependency `numpy >= 1.21` for Python >= 3.7 due to `numpy`
  vulnerability [CVE-2021-33430].
- Fix wrong marker for `unittest2` in development requirements.
- Fix `sdist` so that packages can be built from source distributions
  (PR [#532] by @DWesl, fixes [#533]).
- Specify Cython language level for `_geoslib` extension explicitly.
- Enforce up-to-date `pillow` dependency when possible:
  - `pillow >= 9.0.0` for Python >= 3.7 due to `pillow` vulnerabilities
    [CVE-2022-22815], [CVE-2022-22816] and [CVE-2022-22817].
  - `pillow >= 8.3.2` for Python >= 3.6 due to `pillow` vulnerabilities
    [CVE-2020-35653], [CVE-2020-35654], [CVE-2020-35655],
    [CVE-2021-23437], [CVE-2021-25287], [CVE-2021-25288],
    [CVE-2021-25290], [CVE-2021-25291], [CVE-2021-25292],
    [CVE-2021-25293], [CVE-2021-27921], [CVE-2021-27922],
    [CVE-2021-27923], [CVE-2021-28675], [CVE-2021-28676],
    [CVE-2021-28677], [CVE-2021-28678] and [CVE-2021-34552].
  - `pillow >= 7.1.0` for Python >= 3.5 due to `pillow` vulnerabilities
    [CVE-2020-10177], [CVE-2020-10378], [CVE-2020-10379],
    [CVE-2020-10994] and [CVE-2020-11538].
  - `pillow >= 6.2.2` For Python == 2.7 due to `pillow` vulnerabilities
    [CVE-2019-16865], [CVE-2019-19911], [CVE-2020-5310], [CVE-2020-5312]
    and [CVE-2020-5313].

### Removed
- Remove deprecation notices (issue [#527]).

## [1.3.1] - 2022-01-22

### Added
- Support for Python 3.10 (issues [#530] and [#531]).

### Changed
- Upgrade `numpy` upper pin to 1.23.
- Upgrade `matplotlib` upper pin to 3.6.
- Upgrade development requirements for Python 3.10.
- Move `doc` folder into `packages/basemap`.

### Fixed
- Fix error message when trying to load high- and full-resolution datasets
  without installing the `basemap-data-hires` package.

## [1.3.0] - 2021-12-28

### Added
- Precompiled binary wheels available in PyPI.
- Complete workflow to build the project wheels for Windows and GNU/Linux
  using GitHub Actions.

### Changed
- Reorganise the package structure. In summary, the former `basemap` package
  is split in three:
  - `basemap` itself contains the Python modules.
  - `basemap-data` contains the mandatory data assets required by `basemap`
    to provide minimal functionality.
  - `basemap-data-hires` contains the high-resolution data assets.

  This change together with the precompiled binary wheels in PyPI should solve
  most of the former installation problems (see issues [#403], [#405], [#422],
  [#436], [#445], [#456], [#461], [#488], [#489], [#491], [#510], [#513],
  [#525], [#526] and [#535]).
- Upgrade default GEOS library dependency to 3.5.1.
- Update and clarify licenses. In summary:
  - `basemap`: MIT license.
    - GEOS bundled dynamic library is under the LGPL-2.1-only license.
  - `basemap-data`: LGPL-3.0-or-later.
    - The EPSG file and the JPG images are also under the MIT license.
  - `basemap-data-hires`: LGPL-3.0-or-later.

### Fixed
- Fix `Basemap.pcolormesh` for `"ortho"` projection (PR [#476]).
- Fix `Basemap.arcgisimage` for cylindrical coordinates (PR [#505]).
- Force `setup.py` to cythonize `_geoslib.pyx` at compile time (issues [#487],
  [#518] and [#521]).
- Update `README` files and apply corrections and changes to outdated content
  (issue [#179]).

### Removed
- Bundled GEOS source code. The same source code can be downloaded using the
  `GeosLibrary` class in `utils` (issue [#228]).
- Precompiled `_geoslib.c` file.

## [1.2.2] - 2020-08-04

### Fixed
- Some incompatibilities with `matplotlib` v3.3+.
- Some incompatibilities with newer `libgeos` versions (tested against v1.6.1).
- Some incompatibilities with the `make.py`.

## [1.2.1] - 2019-08-08

### Added
- Some documentation updates.

### Fixed
- More compatibility bugfixes.
- Fix a bug introduced in v[1.1.0] in `addcyclic`.

## [1.2.0] - 2018-09-26

### Fixed
- Mostly compatibility bugfixes.
- Fix build using `zsh` as shell instead of `bash` (issues [#362] and [#383]).

## [1.1.0] - 2017-05-04

### Added
- `drawmapscale` supports `"feet"` as an input unit (PR #289).
- `nightshade` supports timezone-aware datetime objects as long as the
  timezone is UTC. Still assumes timezone-naive objects are UTC as well
  (issue #272).
- Add `"textcolor"` kwarg to `drawmeridians` and `drawparallels` (issue #145).
- Add `"facecolor"` keyword argument to `drawcounties` method; gives user
  ability to fill counties with specified `matplotlib` color argument.

### Changed
- Update packaged data to use GSHHG v2.3.6 (PR #311 & #320).
- Convert `pyshp` and `pyproj` into external dependencies (PR #234).
- Don't assume grid is regular when adding cyclic point in `addcyclic`.
  New kwargs `"axis"` and `"cyclic"` added. More than one array can be
  handled at a time, as long as the last one is longitude (issue #139).
- On non-Windows platforms, only link against libgeos C API (and not against
  C++ API anymore; issue #140). This is recommended by the authors/maintainers
  of GEOS. Also, this means that on e.g. Debian Linux, `basemap` can now be
  installed from source simply using `pip install basemap` when the `libgeos`
  packages are installed globally using the package management.

### Fixed
- Properly clip plots regardless of projection (issue #175).
- Properly perform input validation/casting (issue #260).
- Support newer versions of OWSLib (PR #259).
- Use integer indexes (PR #246).
- Stop `ResourceWarnings` for unclosed files in Python 3 (PR #244).
- Fix for coastline drawing glitch (issue #123).
- Fix `drawgreatcircle` bug so that lines exiting and reentering a projection
  region don't draw horizontally across the map.

## [1.0.7] - 2013-08-17

### Added
- Make `basemap` a namespace package (issue #114).
- Include `mpl_toolkits/__init__.py`, since the one installed by `matplotlib`
  is now inaccessible inside an egg (in 1.4.x).
- Support for rotated pole transformation (`projection = "rotpole"`).

### Changed
- Update `pyproj` (with fixes to geodesic calculations).

### Fixed
- Fix `drawmeridians` so meridians reach edge of plot when map projection
  region is *very* small (issue #113).
- Fix `warpimage` with `"hammer"` projection (issue #100).
- Fix tolerances for detecting jumps in meridians and parallels for
  `"cyl"` and `"rotpole"` projections (issue #108).
- Update `pyproj` (with fixes to geodesic calculations).
- Fix clipping to map projection region done in `contourf` and `contour`
  methods so it doesn't assume `x` and `y` are increasing (issue #110).

## [1.0.6] - 2013-01-13

### Added
- Add `"epsg"` keyword for defining projections.
- Add `"ellps"` keyword (`"rsphere"` ignored if `"ellps"` given).
- Add `"linestyle"` keyword to all draw* methods.
- Add support for cylindrical equal area (`"cea"`) projection.
- Add `drawcounties` method (PR #65). Thanks to Patrick Marsh.
- Add `arcgisimage` method for displaying background image retrieved from an
  ArcGIS server using the REST API (requires using `"epsg"` keyword to define
  projection).
- Add `wmsimage` method for displaying background image retrieved from
  an OGC-compliant WMS server using OWSLib (http://pypi.python.org/OWSLib)
  (requires using `"epsg"` keyword to define projection).
- Add `"latlon"` keyword to `plot` and `scatter` methods (PR #64).
- Add module variable `"latlon_default"` that can be used to switch default
  value of `"latlon"` kwarg to True, so that plotting methods can be passed
  `lats` and `lons` (geographic coordinates in degrees) instead of `x` and `y`
  (projection coordinates).

### Changed
- Update `pyproj` to version 1.9.3 (remove geographiclib Python code with
  C code from `PROJ.4`).
- Allow for latitude values slightly greater than 90 to exist in shapefiles,
  (by truncating to 90). Still raise exception if latitude exceeds 90.01.
- Make `drawcoastlines` use line segments instead of coastline polygons, to
  avoid *thickening* of lines around edges of map.

### Fixed
- Fix `drawcounties` for Python 3.3.
- Fix drawing of meridians and parallels in very small map regions (issue #79).
- Fix `shiftdata` method so it shifts mask along with data (PR #68).
- Fix bug that caused plotting to fail when `"latlon"` keyword is explicitly
  set to False (PR #66).
- Fix masking of grid cells outside the map projection in `contour` and
  `contourf`. In these methods, all points outside the map projection region
  were masked. This meant that if a grid cell was partly inside and partly
  outside the map projection region, nothing was drawn, leaving a gap along the
  edge of the map. This was particularly noticeable for very coarse resolution
  grids. This commit only masks those points more than one grid length beyond
  the edge of the map projection region (issue #88).

## [1.0.5] - 2012-08-06

### Added
- Add `"latlon"` keyword to plotting methods. If `latlon = True`, `x` and `y`
  values are assumed to longitudes and latitudes in degrees. The data and
  longitudes are shifted to the map projection region (for cylindrical and
  pseudo-cylindrical projections) using the `shiftdata` method, and lons/lats
  are converted to map projection coords. Default value is False. New example
  `shiftdata.py` added to illustrate usage (issue #54).

### Fixed
- Fix bug triggered when `drawlsmask` method was called more than once.
- Fix further corner cases with splitting of parallels that cross
  the dateline (issue #40).
- Fix error in `contour` method that caused a bogus mask to be applied
  to the data (issue #58).
- Fix `bluemarble` and `warpimage` methods to account for change in orientation
  of arrays returned to `matplotlib` function `pil_to_array` (issue #51).
- Fix glitch with drawing meridians and filling coastline polygons with
  `"omerc"` projection that includes pole.

## [1.0.4] - 2012-06-13

### Fixed
- Fix bug that caused Europe coastlines to disappear from some maps
  (evident from `nytolondon.py` example).
- Fix splitting of parallels in conic projections that cross the dateline
  (issue 40).

## [1.0.3] - 2012-05-18

### Added
- Add `"alpha"` keyword to `fillcontinents` (to set transparency).
- Add `"k_0"` keyword for `"tmerc"` projection so UTM zones can be created.
  Also can be used with `"lcc"`, `"omerc"` and `"stere"`. Add `utmtest.py`
  example.
- Add `streamplot` method, along with `streamplot_demo.py` example.
- Add `Basemap` attributes `boundarylats` abd `boundarylons` (arrays
  describing map boundaries; useful for illustrating map projection
  region on another map). Example illustrating usage `make_inset.py` added.
- Add `"round"` keyword to `Basemap.__init__` for pole-centered projections
  to make them round (clipped at `boundinglat`) instead of square.
- Add `hexbin` method, along with `hexbin_demo.py` example.
- Add `"kav7"` (Kavrayskiy VII) and `"eck4"` (Eckert IV) projections (PR #9).

### Changed
- Update GEOS from 3.3.1 to 3.3.3.
- Upgrade PROJ.4 source to version 4.8.0 and `pyproj` to version 1.9.2. New
  `pyproj` source from pyproj.googlecode.com includes more robust and accurate
  pure Python code for geodesic computations from `geographiclib`.
- Update coastlines, rivers, political boundaries to GSHHS 2.2.0/GMT 4.5.7.
  The `fillcontinents` bug (filling the outside instead of the inside of a
  coastline polygon) is now much harder to trigger.
- Make `drawmapboundary` use axes `"bgcolor"` as default `"fill_color"`. If
  no color fill is wanted, set `"fill_color"` to `'none'` (a string).

### Fixed
- Fix some more Python 3 compatibility issues (all examples now work with
  Python 3.2).
- Fix broken daynight terminator function.
- Bug in `drawparallels` that results in `KeyError` when drawing parallels
  very close together (0.1 degrees).
- Bugs in celestial projections and non-standard sphere radii (PR #6).
- Fix constant in Robinson projection (update `PJ_robin.c` from PROJ.4 SVN).
- Fix typo in `setup.py` (replace `"!= ['sdist','clean']"` with
  `"not in ['sdist','clean']"`).
- Clip coastlines for `"nplaea"`, `"npaeqd"`, `"splaea"`, `"spaeqd"` in
  stereographic coordinates to avoid South America disappearing in some
  south polar plots.
- Make sure `drawmeridians` can handle wrap-around (so that if projection is
  defined in -180 to 0 and user asks for meridians from 180 to 360 to be drawn,
  it should work). Only affects projections `"mill"`, `"gall"`, `"merc"` and
  `"cyl"`.

## 1.0.2 (git tag v1.0.2)

- Update included GEOS from 3.2.0 to 3.3.1 so it compiles with GCC 4.6.
- Add `colorbar` method that uses `axes_grid` toolkit to create colorbar axes.
- Replace `hasattr(arr,'mask')` with `numpy.ma.isMA(arr)`.
- Update docs and move to `matplotlib.github.com/basemap`.
- Add optional 1.25, 2.5 and 10 minute land/sea masks (derived from GSHHS
  coastline data). `"resolution"` and `"grid"` kwargs added to `drawlsmask` and
  maskoceans. `"resolution"` can be `"c"`, `"l"`, `"i"`, `"h"` or `"f"`,
  `"grid"` can be 1.25, 2.5, 5 or 10.
- Update `shapefile.py` from pyshp.googlecode.com to r72.
- Change default land-sea mask (now derived directly from GSHHS coastline data,
  default is 5 minutes use coastline resolution `"l"`). Default for plotting
  lakes is now True.
- Add `etopo` method (similar to `bluemarble`, but plots etopo relief image
  from www.ngdc.noaa.gov/mgg/global as a map background).
- Add `shadedrelief` method (similar to `bluemarble`, but plots shaded relief
  image from naturalearthdata.com as a map background).
- Replace `pyshapelib` with pure-Python `shapelib.py` from
  pyshp.googlecode.com. Allows full Python 3 compatibility.
- Fix `doc/conf.py` to use inheritance_diagram from Sphinx, not `matplotlib`.
- Fix `drawlsmask` so cylindrical projections work correctly when longitude
  range outside of -180 to 180.
- Python 3 compatibility.
- Add `lic_demo.py` to examples (line integral convolution, requires
  `scikit.vectorplot`).
- Remove deprecated `NetCDFFile`.
- Add `"zorder"` keyword to `drawmapscale`.
- Change default value for `"lakes"` kwarg in `drawlsmask` from False to True
  (**API change**).
- Change default value for `"inlands"` kwarg in `maskoceans` from False to
  True (**API change**).

## 1.0.1 (svn revision 8967)

- Regenerate C source with Cython 0.14.1.
- Add new `allsky` example from Tom Loredo.
- Add `"celestial"` keyword: if True, astronomical convention for longitude is
  used (negative for 'east', positive for 'west'); `celestial=True` implies
  `resolution=None` (no continents or coastlines).
- Improve placement of labels for parallels for pseudo-cylindrical projections
  like Mollweide and Hammer.
- Add support for Hammer projection (required adding inverse projection to
  PROJ.4 src in `src/PJ_hammer.c`).
- Update `src/pj_mutex.c` from PROJ.4 svn to fix a threading bug on Windows.
- If you try to transform NaNs to/from map projection coords, 1.e30 is returned
  (previously, this caused a segfault for some projections).
- Deprecate `NetCDFFile` function, will be removed in 1.0.2. Issue warning
  advising users to use `netcdf4-python` instead.
- Deleting an item from the dicts returned by `drawparallels` and
  `drawmeridians` removes the corresponding parallel or meridian (and
  associated labels) from the plot.
- Add a `remove` method to the tuples that are returned in the dicts returned
  by `drawparallels` and `drawmeridians`.

## 1.0.0 (svn revision 8531)

- Don't force `adjustable="box"` so `Basemap` is compatible with `AxesGrid`.
  Add `fcstmaps_axesgrid.py` example.
- Add support for plotting on unstructured grids using keyword `"tri"` in
  `pcolor`, `contour`, and `contourf` methods (which then forward to
  `tripcolor`, `tricontour`, and `tricontourf` axes methods).
  `examples/ploticos.py` added.
- Let continents that fill the whole map be filled.
- Add option for cubic spline interpolation in `interp` function (order=3)
  using `scipy.ndimage`.
- Add "near-sided perspective" projection for a satellite view at an
  arbitrary altitude.
- Patch from Stephane Raynaud to pass format string to `drawmapscale`, and
  allow `units="m"`.
- Update PROJ.4 source to version 4.7.0, `pyproj` to 1.8.6.
- Add `is_land` method to check whether a point is over land or water.
- GEOS-3.1.1 now required. 3.2.0 source included (instead of 2.2.3).
- `shiftgrid` no longer requires a cyclic point to be present (patch from Eric
  Bruning).
- Fix `date2index` bugs.
- Update `date2index` function with a bugfix from `netcdf4-python`.
- In `contourf` method, mask data outside map projection region (this prevents
  `contourf` from erroneously filling entire map).
- Add `nightshade` method to shade night regions on a map. `daynight.py`
  example added to illustrate usage.
- Add `lonmin` and `lonmax` instance variables.

## 0.99.4 (svn revision 7332)

- Replace `ax.frame` with `ax.spines` to maintain compatibility with
  `matplotlib` spines support.
- Add `"latmax"` kwarg to `drawparallels` and `drawmeridians` (patch from Chris
  Murphy).
- Add new example `plotmap_shaded.py` (shaded relief plot).
- Add new example `plothighsandlows.py`.
- Add `"fix_aspect"` kwarg to `Basemap.__init__`, when False `axes.set_aspect`
  is set to `"auto"` instead of default `"equal"`. Can be used to make plot
  fill whole plot region, even if the plot region doesn't match the aspect
  ratio of the map region.
- Add `date2index` function.
- Update `netcdftime` to 0.7.1.
- Add `maskoceans` function.
- Update `pupynere` to version 1.0.8 (supports writing large files).
- Add more informative error message in `readshapefile` when one of the
  shapefile components can't be found.

## 0.99.3 (svn revision 6780)

- If upper-right/lower-left corners nor width/height given for azimuthal
  equidistant (`"aeqd"`), the whole world is drawn in a circle (only works for
  perfect spheres, not ellipsoids).
- Make `setup.py` check for already installed `pyshapelib` (just like it does
  for `httplib2` and `pydap`).
- `Basemap` will now look for its data in `BASEMAPDATA`. If that environment
  variable is not set, it will fall back to its default location.
- If `readshapefile` is called with `drawbounds=True`, a `LineCollection`
  object is appended to the returned tuple.
- Make sure `drawmapscale` method returns a list of objects that can be
  iterated over to remove them from the plot.
- `fillcontinents` was returning just last `Polygon` instance. Now returns a
  list of all `Polygon` instances.
- Pass `bluemarble`/`warpimage` kwargs to `imshow` and return `Image` instance.

## 0.99.2 (svn revision 6541)

- Fix `drawlsmask` method so that it works for cylindrical projections with
  limits outside (-180, 180).
- Add `"scale"` keyword to `bluemarble` and `warpimage` methods to downsample
  image background.
- Make `"lat_ts"` default to 0 for Mercator.
- Now can specify just `lon_0` for all cylindrical projections (to produce
  global map centered on `lon_0`).
- Add `save_background.py` example, showing how to re-use a map background
  without redrawing coastlines.
- Add `embedding_map_in_wx.py` example (courtesy of Mauro Cavalcanti).
- Add masked array support to `shiftgrid` function (thanks to Jesper Larsen).
- Defer import of netcdf stuff till it is needed (in `NetCDFFile` function).
- Add McBryde-Thomas Flat Polar Quartic (`projection = "mbtfpq"`), Gall
  Stereographic Cylindrical (`projection = "gall"`) and van der Grinten
  (`projection = "vandg"`).
- Fix bugs in `warpimage` and `bluemarble` methods for several projections.
- Bugfix patch for `rotate_vector` from David Huard. David also contributed the
  beginnings of a test suite.
- Make sure scatter method sets pyplot color mappable.
- Add `cubed_sphere` example.
- Update `NetCDFFile` to use `pupynere` 1.0.2 (now can write as well as read!).
- Now works with GEOS version 3.
- Add `Basemap` instance variable `proj4string`.
- `testgdal.py` example now uses gdal to read topo data from a raster DEM file
  and ogr to read state boundaries from a shape file.
- `warpimage` method can now handle gray-scale images, and images specifed as
  URLs (for example, the Blue Marble images from
  http://earthobservatory.nasa.gov/Newsroom/BlueMarble/BlueMarble_monthlies.html).

## 0.99.1 (svn revision 5961)

- GEOS-2.2.3 patched for compatibility with GCC 4.3.
- Add `barbs` method to draw wind barbs on the map.
- Add `tissot` method for generating Tissot's indicatrix (see example
  `plot_tissot.py`).
- Fix processing of coastlines for gnomonic projection.
- Don't try to use PyNIO in `NetCDFFile` (it was causing too many suprises).
- Start of improved documentation using Sphinx/docutils. Can be viewed at
  http://matplotlib.sf.net/basemap/doc/html
- Change default behaviour of `num2date` and `date2num` to be the same as
  `matplotlib` counterparts.

## 0.99.0 (svn revision 5344)

- Fix to `warpimage` method for API change in `matplotlib` 0.98.0.
- Update `pyproj` to 1.8.6.
- Fix bug in `NetCDFFile` creating masked arrays when both `_FillValue` and
  `missing_value` exist.
- `drawparallels` and `drawmeridians` return a dictionary containing the
  `Line2D` and `Text` instances associated with each lat or lon.
- `drawcoastlines`, `drawcountries` and friends now have `PatchCollection`
  return values.
- Make sure `_nolabel_` set on coastlines, countries, states, rivers, parallels
  and meridians so they are not included in a legend.
- Add `drawmapscale` method to create a map scale bar similar to that available
  with the GMT's psbasemap.
- Now lives in `mpl_toolkits.basemap` (**API change**). Instead of
  `from matplotlib.toolkits.basemap import Basemap`, use
  `from mpl_toolkits.basemap import Basemap`. All examples changed. Uses
  `matplotlib mpl_toolkits` namespace package, so `basemap` can now be
  installed if `matplotlib` is installed as an egg. Python 2.3 support
  re-enabled.
- Change `_geos` to `_geoslib`, so as not to conflict with the Python module
  bundled with the GEOS library.
- Some fixes/enhancements for `"omerc"` projection (added `"no_rot"` flag).
- Add `warpimage` method for displaying an image background. Default is NASA's
  blue marble image, which is included.

## 0.9.9.1 (svn revision 4808)

- Require Python 2.4 (really only needed for building). Once namespace packages
  are re-enabled in matplotlib, Python 2.3 should work again.

## 0.9.9 (svn revision 4799)

- Updated PROJ.4 sources to version 4.6.0.
- Remove hidden dependency on `setuptools` (in `dap` module).
- Fix exception handling bug in code that looks for intersection between
  boundary feature and map projection region.
- `setup.py` now looks for GEOS library in a few standard places (/usr/local,
  /opt, $HOME, /sw) if the `GEOS_DIR` environment variable is not set. This is
  a workaround for a new Leopard 'feature' (sudo does not inherit enviroment
  variables).
- Add support for reading `Point` and `MultiPoint` shapes from ESRI shapefiles.
- Now automatically draws figure if running in interactive mode (so `draw()`
  does not need to be called explicitly in IPython).
- Add `num2date` and `date2num` functions, which use included `netcdftime`
  module.

## 0.9.8 (svn revision 4526)

- Fixes for filling continents in orthographic projection.
- Add `"maskandscale"` kwarg to `NetCDFFile` to optionally turn off automatic
  masking and rescaling of variable data.
- `NetCDFFile` will try to use PyNIO if installed and the file cannot be read
  with `pupynere`. This allows GRIB1, GRIB2, HDF4 and HDFEOS2 files to be read.
- `"fmt"` kwarg to `drawparallels` and `drawmeridians` can now be a custom
  string formatting function (example `customticks.py` demonstrates usage).
- Remove `"linestyle"` kwarg from `drawparallels` and `drawmeridians` (it never
  did anything anyway since it was overridden by the `"dashes"` kwarg).
- Modify `NetCDFFile` to use `dap` module to read remote datasets over http.
  Include `dap` and `httplib2` modules.
- Modify `NetCDFFile` to automatically apply `"scale_factor"` and
  `"add_offset"`, and return masked arrays masked where `data == missing_value`
  or `data == _FillValue`.
- Add `"fill_color"` option to `drawmapboundary`, to optionally fill the map
  projection background a certain color.
- Add `"sstanom"` colormap from
  http://www.ghrsst-pp.org/GHRSST-PP-Data-Tools.html

## 0.9.7 (svn revision 4422)

- Fix bug in `drawlsmask` for `"moll"`, `"robin"` and `"sinu"` projections.
- Add `"lake_color"` keyword to `fillcontinents`.
- Fix a bug in the `"tmerc"` projection.
- Add pure-Python `NetCDFFile` reader from Roberto De Almeida to `basemap`
  namespace (from `matplotlib.toolkits.basemap import NetCDFFile`).
- Add support for full-resolution boundaries (will be a separate download).
  Full-res files (totaling around 100 MB) available in SVN.
- High-resolution boundaries now included.
- Postpone processing of countries, states and river boundaries until a draw is
  requested. Only the coastlines are processed in `__init__`.
- Use a Cython interface to the GEOS library (http://geos.refractions.net,
  LGPL-2.1 license) to find geometries that are within map projection region.
  This speeds up instance creation for small map regions and high resolution
  coastlines. Boundary datasets now in binary format (I/O is faster). Requires
  GEOS version 2.2.3, source code included.
- Remove all numerix imports.
- Fix `rotate_vector` so it works in S. Hem and for non-orthogonal grids.
  Support for masked velocity vectors also added. (EF)
- Numpification. (EF)

## 0.9.6 (svn revision 3888)

- Fix `addcyclic` function so it handles masked arrays.
- Labelling of meridians and parallels now works with very small map regions
  (less than 0.2 degrees square).
- Subregions of the globe may be specified with
  `llcrnrlat, llcrnrlon, urcrnrlat, urcrnrlon` keywords for `"ortho"` and
  `"geos"` (illustrated by `examples/geos_demo_2.py`).
- Add `"labelstyle"` keyword to `drawparallels` and `drawmeridians`. If set to
  `"+/-"`, labels are given prefixed by `"+"` or `"-"`, instead of suffixed
  with `"N"`, `"S"`, `"E"` or `"W"`. Useful for astronomical plots, where there
  is no such thing as north, south, east or west.
- Add support for geostationary satellite projection (`projection = "geos"`),
  contributed by Scott Sinclair. Illustrated by `examples/geos_demo.py`.
- Add a bunch of extra colormaps (mostly from GMT), and a script to plot them
  (`examples/show_colormaps.py`). To import new colormaps, use
  `from matplotlib.toolkits.basemap import cm`.
- Orthographic projection only defined for perfect sphere, raise an error if
  user tries to use an ellipsoid.
- Print a warning in `contour` and `contourf` in situations that may
  result in a screwy looking plot (`x` not monotonically increasing,
  because the data wraps around the edge of the plot). The warning
  suggests using the `shiftgrid` function to recenter the data on the
  map projection region.
- Fix `setup.py` so it works properly with Python 2.3, and on Windows.
- Add `"zorder"` keyword to `drawmeridians`, `drawparallels`, `drawcoastlines`,
  `drawstates`, `drawcountries`, `drawrivers`, `readshapefile` and
  `fillcontinents`.
- `numpy` now required.
- Added `"srs"` (spatial reference system) instance variable.
- Update `pyproj` to version 1.8.3. Now uses `pyproj.Geod` for Great Circle
  calculations. PROJ.4 data files now included.
- Make sure axes ticks are always turned off, unless `noticks=False` is set
  when creating a `Basemap` instance.

## 0.9.5 (svn revision 3083) - 2007-03-14

- Fix examples to conform to 'one show() per script' rule.
- Intermediate coastlines now installed by default. `basemap-data` is no longer
  a separate package (couldn't figure out how to manage the egg). If the `"h"`
  res boundaries are needed, the data files must be manually put in place by
  the user. `BASEMAP_DATA_PATH` environment variable is no longer used.
- Reorganize data files so that `bdist_egg` includes the data. `setup-data.py`
  now used to install the high-res data files.
- Make sure PROJ.4 returns 1.e30 instead of `HUGE_VAL` for undefined
  transformations (`HUGE_VAL` is inf on most platforms, which gets
  embedded in the postscript, resulting in a un-renderable file).
- Use `typedef Py_ssize_t` if necessary (ADS).
- Rename `pyproj.so` to `_pyproj.so`, add a Python wrapper `pyproj.py` and
  move `pyproj` into `matplotlib.toolkits.basemap`.

## 0.9.4 - 2006-11-17

- Add "Tissot's indicatrix" example.
- `"extent"` keyword was erroneously being passed to `pcolor`.
- Update PROJ.4 source files to version 4.5.0.
- Update `pyproj` to version 1.8.0 (better error handling).

## 0.9.3 - 2006-10-17

- Update `pyproj.c` to be compatible with Python 2.5.
- Add new example `ccsm_popgrid.py` (contributed by Ivan Lima).

## 0.9.2 - 2006-08-31

- Fix several bugs in `drawlsmask` method.
- Remove buggy optimizations for cylindrical projections not crossing the
  Greenwich meridian.
- Can now specify map projection region in `Basemap.__init__` by setting
  width and height in projection coordinates (in meters) instead of
  specifying lat/lon of upper-right and lower-left corners (**API change**).

## 0.9.1 - 2006-07-27

- Make sure `llcrnrlat` and `llcrnrlon` are not at poles for Mercator.
- Use Eric Firing's new `quiver` in `Basemap.quiver` method.
- `interp` functions now work with masked arrays.
- Add some sanity checks for projection parameters.
- Change from classic to new-style classes.
- Remove deprecated `createfigure` method.
- Fix some creeping `numpy`'isms (which caused breakage when `numarray` or
  `Numeric` were used).

## 0.9.0 - 2006-06-09

- Update for new `matplotlib` aspect ratio handling. Now maps will always have
  the correct aspect ratio.
- If `"resolution"` keyword is set to None when a `Basemap` instance is
  created, no boundary data sets are needed (methods to draw boundaries, like
  `drawcoastlines`, will raise an exception).
- Rename `proj4` module to `pyproj` to avoid conflicts with `proj4` module
  from CDAT.
- Deprecate `createfigure` method, since maps will now automatically have the
  correct aspect ratio.
- Add new projections Xpstere, Xplaea, Xpaeqd (where X can be n or s). These
  are special-case, polar-centric versions of the stereographic, lambert
  azimuthal equal area and azimuthal equidistant projections that don't require
  you specify the lat/lon values of the lower-left and upper-right corners.
- Fix bugs in `plot`, `scatter` and `mapboundary` methods for Miller,
  cylindrical and Mercator projections.
- `"crude"` and `"low"` resolution boundary datasets now installed by default.
  `basemap_data` package now only needed to get `"intermediate"` and `"high"`
  resolution datasets.
- Move all packages under single `lib/` directory so that setuptools' "develop"
  command works properly.
- Add sinusoidal projection.
- Bilinear interpolation routines can return masked arrays with values outside
  range of data coordinates masked.
- New examples:
  - `warpimage.py`: warping an image to different map projections.
  - `polarmaps.py`: simplified polar projections.
  - `garp.py`: 'World According to Garp' maps.
- Add `pcolormesh` method.
- Add `drawlsmask` method for masking oceans and/or land areas.
- Add 5-minute land-sea mask dataset.

## 0.8.2 - 2006-02-22

- Minor bugfixes, mostly in examples.

## 0.8.1 - 2006-02-03

- Huge speedups for `numpy` (no significant differences for `Numeric` and
  `numarray`).

## 0.8.0 - 2006-01-14

- Add `numpy` compatibility.

## 0.7.2.1 - 2005-11-18

- There was a problem running examples that read pickle files. The pickle files
  were created with `numarray`, and the data would not be read correctly using
  `Numeric`. Fixed so that pickles are created with `Numeric` and `Numeric` is
  used to read them.

## 0.7.2 - 2005-10-18

- No longer requires `numarray` (`interp` function no longer uses
  `numarray.nd_image`). This means that `interp` does not accept `"mode"` and
  `"cval"` any longer (**API change**). `"order"` keyword must be 0 or 1.
- Modify to work with the new `ContourSet` returned by `contour` and
  `contourf`.
- Turn off axes frame by default for non-rectangular projections (`"ortho"`,
  `"robin"` and `"moll"`).
- Add `createfigure` method to create a figure with the same aspect ratio as
  the map using `pylab.figure`.
- Reset subplot.params defaults so that default axes rectangle will have both
  a width and height of 0.9 (this ensures that the figure size determines that
  aspect ratio of the plot).
- Make `readshapefile` method raise an exception if the vertices look like they
  are not in geographic (lat/lon) coordinates.

## 0.7.1 - 2005-09-21

- Fix several bugs in meridian/parallel labelling and cylindrical projections
  that crossed Greenwich were not being handled properly.
- Add `"fmt"` kwarg to `drawmeridians` and `drawparallels` (default is `"%g"`).
- Fix bug in `readshapefile` that prevented boundaries from being drawn for
  `"cyl"`, `"merc"` or `"miller"` projections when the map region did not cross
  the Greenwich meridian.
- Modify `imshow` method so `"origin"` keyword is accepted (it was always set
  to `"lower"` previously).
- Add `testgdal.py` example showing how to plot raster geospatial data with
  `gdal` module (gdal.maptools.org).
- Meridians and parallels labelled correctly when
  `rcParams["text.usetext"] = True`.

## 0.7.0 - 2005-09-14

- Optimizations to reduce the time it takes to create a `Basemap` class
  instance (now nearly 4 times faster when using `resolution="i"`).
- Add `"h"` (high) resolution boundary data.
- Add datasets for major rivers, "drawrivers" class method.
- Fix some errors in boundaries datasets.
- Boundary datasets now installed in a separate package.
- Should now handle Numeric to numarray conversions internally, so removed
  warning when `rcParams["numerix"] != "numarray"`.
- Change default `"area_thresh"` so it depends on coastline resolution
  (10000 for `"c"` declining to 10 for `"h"`).

## 0.6.2 - 2005-09-01

- Warning issued if numerix = 'Numeric' (a user reported crashes due to botched
  Numeric --> numarray conversions).
- Changes to PROJ.4 wrapper to make `Basemap` instances pickle-able.

## 0.6.1 - 2005-08-14

- Add `hurrtracks.py` example (plot hurricane tracks from shapefile).
- Now includes `pyshapelib` (extracted from Thuban source).

## 0.6.0 - 2005-08-11

- SF bug #1254163 (make sure lat/lon limits of projection are floats).
  `wiki_example.py` and `plotclimdiv.py` examples added.
- Add `readshapefile` method for reading and plotting data from ESRI shapefiles
  (requires `pyshapelib` from Thuban). `plotclimdiv.py` is an example that
  illustrates this.

## 0.5.2 - 2005-06-28

- Fix bug in meridian labelling when lon > 360 or lon < -180.
- Add `"ax"` keyword to `Basemap.__init__`. This will set default axis
  instance, which can be overridden by using `"ax"` keyword in method calls
  (**API change**).

## 0.5.1 - 2005-06-26

- Add `"ax"` keyword to most `Basemap` methods to allow use of a pre-existing
  `Axes` instance. Default is still to use the current instance.
- Full control of font properties for parallel and meridian labels (now uses
  unicode instead of mathtext for degree symbol). Replace `"font"` and
  `"fontsize"` keyword args for `drawparallels` and `drawmeridians` replaced by
  `**kwargs`, which is passed directly to `Axes.text` method (**API change**).

## 0.5.0 - 2005-06-02

- Add Orthographic, Mollweide and Robinson projections.
- Add `drawmapboundary` method to draw a line around the map projection
  region.
- Add `"suppress_ticks"` keyword to `Basemap.__init__` It's True by default,
  but can be set to False if you want to label ticks in native map projection
  coordinates.
- Add `rotate_vector` method to rotate vectors to map projection coordinates
  (without interpolation, as in `transform_vector` method).
- Modified `pcolor`, `contour`, `contourf` methods to use masked arrays.
- Now requires matplotlib v0.81.
- `drawparallels` and `drawmeridians` methods now take optional keyword
  arguments `"xoffset"` and `"yoffset"`, which control how far from the edge of
  the map labels are drawn.
- Make `llcrnrlon`, `llcrnrlat`, `urcrnrlon` and `urcrnrlat` optional
  keyword arguments in `Basemap.__init__` (**API change**).

## 0.4.3 - 2005-05-11

- Add Oblique Mercator.
- Great circle calculations now use Vincenty's equations for an ellipsoid.

## 0.4.2 - 2005-05-10

- Remove `"preserve_magnitude"` keyword from `transform_vector`. Now
  `transform_vector` does a simple rotation of the vector from geographic
  to map coordinates, preserving the vector magnitude (**API change**).
- Fix minor bugs in Miller and Mercator projections.
- Add Gnomonic, Cassini-Soldner and Polyconic projections (now 13 projections
  supported).

## 0.4.1 - 2005-05-09

- Fix Miller projection being erroneously referred to by the name `"miller"`
  instead of `"mill"`.
- Add the ability to specify the major and minor sphere radii by specifying the
  `"rsphere"` keyword in `__init__` to be a tuple instead of a scalar.

## 0.4.0 - 2005-05-05

- Add support for miller cylindrical, equidistant conic, and azimuthal
  equidistant projections. 
- Fix bugs in coastline drawing and continent filling methods.

## 0.3.3 - 2005-04-27

- Modify `fillcontinents` to not fill lakes (they are actually still filled,
  but with axis background color).

## 0.3.2 - 2005-04-20

- Code cleanups.
- Docstring typo fixes.
- Environment variable `BASEMAP_DATA_PATH` can now be used to point to data
  files in a non-standard install (i.e using `--prefix` or `--home`).

## 0.3.0 - 2005-04-15

- Add `transform_scalar` and `transform_vector` methods for interpolating
  scalar and vector fields to a map projection grid. 
- Add `shiftgrid` and `addcyclic` convenience functions.
- Add `quiver_demo.py` example illustrating how to plot wind vectors on a map.
- Update examples to use `transform_scalar` instead of calling `interp`
  directly.
- Change Mercator `x` coordinate units from degrees to meters.
- `setup.py` now installs data in Python version-numbered directory (so you
  can have separate copies for different Python versions).
- Fix aspect ratio of mercator plots.
- Add `set_axes_limits`, `plot`, `scatter`, `contourf`, `contour`, `pcolor` and
  `quiver` methods.
- `axes` instance no longer a method argument to any `Basemap` method,
  `gca` is called to obtain the current axes instance instead (**API change**).

## 0.2.1 - 2005-04-10

- Add `gcpoints` and `drawgreatcircles` methods.
- Add intermediate resolution coastline and political boundary databases.
- Fix bug in filling continents.
- Fix bug in drawing parallels/meridians.
- Add `ireland.py` example.

## 0.2.0 - 2005-04-04

- `drawparallels` and `drawmeridians` can now draw labels at edge of map.

## 0.1.2 - 2005-03-31

- Now can handle negative longitudes (patch from Michael Brady).
- `basemap.interp` can now handle irregular (but still rectilinear) lat/lon
  grids.

## 0.1.0 - 2005-02-03

- First release on SF.

## 2005-02-02

- Change `LineCollections.color` to `set_color` in a try/except block.
  (color was a typo in 0.71 and is deprecated).

## 2005-01-30

- No user visible changes. Uses new pyrex generated C extension interface
  to PROJ.4 which is twice as fast as the Thuban one.

## 2005-01-24

- Some code reorganisation.
- Fix bugs in S. Hem. projections.
- `Basemap` instance variables `xmin, xmax, ymin, ymax` renamed to
  `llcrnrx, urcrnrx, llcrnry, urcrnry`.
- Add `__call__` and makegrid methods to `Basemap` class.

## 2005-01-21

- PROJ.4 is now called via a C-library interface, instead of using the proj
  command-line tool via `os.popen`.

## 2005-01-19

- Fix glitches in drawing of parallels and meridians.


[#563]:
https://github.com/matplotlib/basemap/pull/563
[#561]:
https://github.com/matplotlib/basemap/issues/561
[#560]:
https://github.com/matplotlib/basemap/pull/560
[#559]:
https://github.com/matplotlib/basemap/pull/559
[#555]:
https://github.com/matplotlib/basemap/issues/555
[#548]:
https://github.com/matplotlib/basemap/pull/548
[#547]:
https://github.com/matplotlib/basemap/issues/547
[#546]:
https://github.com/matplotlib/basemap/issues/546
[#541]:
https://github.com/matplotlib/basemap/pull/541
[#539]:
https://github.com/matplotlib/basemap/issues/539
[#538]:
https://github.com/matplotlib/basemap/pull/538
[#537]:
https://github.com/matplotlib/basemap/pull/537
[#536]:
https://github.com/matplotlib/basemap/issues/536
[#535]:
https://github.com/matplotlib/basemap/issues/535
[#533]:
https://github.com/matplotlib/basemap/issues/533
[#532]:
https://github.com/matplotlib/basemap/pull/532
[#531]:
https://github.com/matplotlib/basemap/issues/531
[#530]:
https://github.com/matplotlib/basemap/issues/530
[#527]:
https://github.com/matplotlib/basemap/issues/527
[#526]:
https://github.com/matplotlib/basemap/issues/526
[#525]:
https://github.com/matplotlib/basemap/issues/525
[#522]:
https://github.com/matplotlib/basemap/issues/522
[#521]:
https://github.com/matplotlib/basemap/issues/521
[#518]:
https://github.com/matplotlib/basemap/issues/518
[#513]:
https://github.com/matplotlib/basemap/issues/513
[#512]:
https://github.com/matplotlib/basemap/issues/512
[#510]:
https://github.com/matplotlib/basemap/issues/510
[#505]:
https://github.com/matplotlib/basemap/pull/505
[#491]:
https://github.com/matplotlib/basemap/issues/491
[#489]:
https://github.com/matplotlib/basemap/issues/489
[#488]:
https://github.com/matplotlib/basemap/issues/488
[#487]:
https://github.com/matplotlib/basemap/issues/487
[#476]:
https://github.com/matplotlib/basemap/pull/476
[#461]:
https://github.com/matplotlib/basemap/issues/461
[#456]:
https://github.com/matplotlib/basemap/issues/456
[#445]:
https://github.com/matplotlib/basemap/issues/445
[#436]:
https://github.com/matplotlib/basemap/issues/436
[#422]:
https://github.com/matplotlib/basemap/issues/422
[#405]:
https://github.com/matplotlib/basemap/issues/405
[#403]:
https://github.com/matplotlib/basemap/issues/403
[#383]:
https://github.com/matplotlib/basemap/issues/383
[#362]:
https://github.com/matplotlib/basemap/issues/362
[#228]:
https://github.com/matplotlib/basemap/issues/228
[#179]:
https://github.com/matplotlib/basemap/issues/179

[Unreleased]:
https://github.com/matplotlib/basemap/compare/v1.3.6...develop
[1.3.6]:
https://github.com/matplotlib/basemap/compare/v1.3.5...v1.3.6
[1.3.5]:
https://github.com/matplotlib/basemap/compare/v1.3.4...v1.3.5
[1.3.4]:
https://github.com/matplotlib/basemap/compare/v1.3.3...v1.3.4
[1.3.3]:
https://github.com/matplotlib/basemap/compare/v1.3.2...v1.3.3
[1.3.2]:
https://github.com/matplotlib/basemap/compare/v1.3.1...v1.3.2
[1.3.1]:
https://github.com/matplotlib/basemap/compare/v1.3.0...v1.3.1
[1.3.0]:
https://github.com/matplotlib/basemap/compare/v1.2.2rel...v1.3.0
[1.2.2]:
https://github.com/matplotlib/basemap/compare/v1.2.1rel...v1.2.2rel
[1.2.1]:
https://github.com/matplotlib/basemap/compare/v1.2.0rel...v1.2.1rel
[1.2.0]:
https://github.com/matplotlib/basemap/compare/v1.1.0...v1.2.0rel
[1.1.0]:
https://github.com/matplotlib/basemap/compare/v1.0.7rel...v1.1.0
[1.0.7]:
https://github.com/matplotlib/basemap/compare/v1.0.6rel...v1.0.7rel
[1.0.6]:
https://github.com/matplotlib/basemap/compare/v1.0.5rel...v1.0.6rel
[1.0.5]:
https://github.com/matplotlib/basemap/compare/v1.0.4rel...v1.0.5rel
[1.0.4]:
https://github.com/matplotlib/basemap/compare/v1.0.3rel...v1.0.4rel
[1.0.3]:
https://github.com/matplotlib/basemap/tree/v1.0.3rel

[CVE-2022-24303]:
https://nvd.nist.gov/vuln/detail/CVE-2022-24303
[CVE-2022-22817]:
https://nvd.nist.gov/vuln/detail/CVE-2022-22817
[CVE-2022-22816]:
https://nvd.nist.gov/vuln/detail/CVE-2022-22816
[CVE-2022-22815]:
https://nvd.nist.gov/vuln/detail/CVE-2022-22815
[CVE-2021-41496]:
https://nvd.nist.gov/vuln/detail/CVE-2021-41496
[CVE-2021-41495]:
https://nvd.nist.gov/vuln/detail/CVE-2021-41495
[CVE-2021-34552]:
https://nvd.nist.gov/vuln/detail/CVE-2021-34552
[CVE-2021-34141]:
https://nvd.nist.gov/vuln/detail/CVE-2021-34141
[CVE-2021-33430]:
https://nvd.nist.gov/vuln/detail/CVE-2021-33430
[CVE-2021-28678]:
https://nvd.nist.gov/vuln/detail/CVE-2021-28678
[CVE-2021-28677]:
https://nvd.nist.gov/vuln/detail/CVE-2021-28677
[CVE-2021-28676]:
https://nvd.nist.gov/vuln/detail/CVE-2021-28676
[CVE-2021-28675]:
https://nvd.nist.gov/vuln/detail/CVE-2021-28675
[CVE-2021-27923]:
https://nvd.nist.gov/vuln/detail/CVE-2021-27923
[CVE-2021-27922]:
https://nvd.nist.gov/vuln/detail/CVE-2021-27922
[CVE-2021-27921]:
https://nvd.nist.gov/vuln/detail/CVE-2021-27921
[CVE-2021-25293]:
https://nvd.nist.gov/vuln/detail/CVE-2021-25293
[CVE-2021-25292]:
https://nvd.nist.gov/vuln/detail/CVE-2021-25292
[CVE-2021-25291]:
https://nvd.nist.gov/vuln/detail/CVE-2021-25291
[CVE-2021-25290]:
https://nvd.nist.gov/vuln/detail/CVE-2021-25290
[CVE-2021-25288]:
https://nvd.nist.gov/vuln/detail/CVE-2021-25288
[CVE-2021-25287]:
https://nvd.nist.gov/vuln/detail/CVE-2021-25287
[CVE-2021-23437]:
https://nvd.nist.gov/vuln/detail/CVE-2021-23437
[CVE-2020-35655]:
https://nvd.nist.gov/vuln/detail/CVE-2020-35655
[CVE-2020-35654]:
https://nvd.nist.gov/vuln/detail/CVE-2020-35654
[CVE-2020-35653]:
https://nvd.nist.gov/vuln/detail/CVE-2020-35653
[CVE-2020-11538]:
https://nvd.nist.gov/vuln/detail/CVE-2020-11538
[CVE-2020-10994]:
https://nvd.nist.gov/vuln/detail/CVE-2020-10994
[CVE-2020-10379]:
https://nvd.nist.gov/vuln/detail/CVE-2020-10379
[CVE-2020-10378]:
https://nvd.nist.gov/vuln/detail/CVE-2020-10378
[CVE-2020-10177]:
https://nvd.nist.gov/vuln/detail/CVE-2020-10177
[CVE-2020-5313]:
https://nvd.nist.gov/vuln/detail/CVE-2020-5313
[CVE-2020-5312]:
https://nvd.nist.gov/vuln/detail/CVE-2020-5312
[CVE-2020-5310]:
https://nvd.nist.gov/vuln/detail/CVE-2020-5310
[CVE-2019-19911]:
https://nvd.nist.gov/vuln/detail/CVE-2019-19911
[CVE-2019-16865]:
https://nvd.nist.gov/vuln/detail/CVE-2019-16865<|MERGE_RESOLUTION|>--- conflicted
+++ resolved
@@ -13,11 +13,8 @@
 ## [1.3.6]
 
 ### Added
-<<<<<<< HEAD
+- Support for Python 3.11 (PR [#563], solves issue [#561]).
 - Optional argument `toolset` in `GeosLibrary.build` method.
-=======
-- Support for Python 3.11 (PR [#563], solves issue [#561]).
->>>>>>> 5dd28642
 
 ### Changed
 - Upgrade `matplotlib` upper pin to 3.7.
@@ -25,7 +22,7 @@
 
 ### Fixed
 - Set MSVC 14.0 (VS2015) to build the precompiled Windows wheels in
-  GitHub workflows.
+  GitHub workflows (PR [#564]).
 
 ## [1.3.5] - 2022-10-25
 
@@ -951,6 +948,8 @@
 - Fix glitches in drawing of parallels and meridians.
 
 
+[#564]:
+https://github.com/matplotlib/basemap/pull/564
 [#563]:
 https://github.com/matplotlib/basemap/pull/563
 [#561]:
