--- conflicted
+++ resolved
@@ -210,11 +210,7 @@
       fail-fast: false
     needs: build
     runs-on: ubuntu-latest
-<<<<<<< HEAD
-    container: "pylegacy/${{ matrix.arch }}-python:3.6-debian-9"
-=======
     container: "pylegacy/${{ matrix.arch }}-python:3.8-debian-9"
->>>>>>> 74da1636
     steps:
       -
         name: Download GEOS artifacts
