--- conflicted
+++ resolved
@@ -49,14 +49,7 @@
         name: Build wheel
         run: |
           cd ${{ env.PKGDIR }}
-<<<<<<< HEAD
-          pip install build
-          python -m build
-          rm -f dist/*.whl
-          python setup.py sdist bdist_wheel --universal
-=======
           python setup.py sdist bdist_wheel
->>>>>>> ba6e90d4
       -
         name: Upload build artifacts
         uses: actions/upload-artifact@v1
