--- conflicted
+++ resolved
@@ -211,27 +211,6 @@
           python -m twine check dist/*.tar.gz
           python -m twine check dist/*.whl
 
-<<<<<<< HEAD
-      - name: Verify sdist content
-        run: |
-          mkdir -p /tmp/sdist_test
-
-          # Find and extract basemap sdist
-          BASEMAP_SDIST=$(ls dist/basemap-*.tar.gz 2>/dev/null || ls dist/*basemap*.tar.gz 2>/dev/null | head -1)
-          tar -xvf "$BASEMAP_SDIST" -C /tmp/sdist_test
-
-          # Verify contents
-          echo "Files in extracted sdist:"
-          find /tmp/sdist_test -type f | grep -v "__pycache__" | sort
-
-          # Check for critical files
-          if [ -f "$(find /tmp/sdist_test -name "_geoslib.pyx")" ]; then
-            echo "✓ Source files verified in sdist"
-          else
-            echo "✗ Missing critical source files in sdist"
-            exit 1
-          fi
-
   docs:
     name: Build documentation
     needs: [build_wheels]
@@ -324,8 +303,6 @@
         uses: actions/deploy-pages@v3
         id: deployment
 
-=======
->>>>>>> 4e5251e1
   upload:
     name: Upload packages
     needs: [build_data, build_sdist, build_wheels, check]
