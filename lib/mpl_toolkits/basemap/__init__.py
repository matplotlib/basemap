--- conflicted
+++ resolved
@@ -5087,7 +5087,6 @@
     dataout[...,i0_shift:] = datain[...,start_idx:i0+start_idx]
     return dataout,lonsout
 
-<<<<<<< HEAD
 def addcyclic(*arr,**kwargs):
     """
     Adds cyclic (wraparound) points in longitude to one or several arrays, 
@@ -5101,15 +5100,6 @@
     axis             the dimension longitude is in (default right-most)
     cyclic           width of periodic domain (default 360)
     ==============   ====================================================
-=======
-def addcyclic(arrin,lonsin,cyclic_length=360):
-    """
-    ``arrout, lonsout = addcyclic(arrin, lonsin)``
-    adds cyclic (wraparound) point in longitude to ``arrin`` and ``lonsin``,
-    assumes longitude is the right-most dimension of ``arrin``.
-    If length of cyclic dimension is not 360 (degrees), set with kwarg
-    ``cyclic_length``.
->>>>>>> 8862c27f
     """
     # get (default) keyword arguments
     axis = kwargs.get('axis',-1)
@@ -5139,16 +5129,7 @@
     if len(arr) == 1:
         return _addcyclic_lon(arr[-1])
     else:
-<<<<<<< HEAD
         return map(_addcyclic,arr[:-1]) + [_addcyclic_lon(arr[-1])]
-=======
-        lonsout = np.zeros(nlons+1,lonsin.dtype)
-    lonsout[0:nlons] = lonsin[:]
-    # this assumes a regular grid (in longitude)
-    #lonsout[nlons]  = lonsin[-1] + lonsin[1]-lonsin[0]
-    # the version below is valid for irregular grids.
-    lonsout[nlons] = lonsin[-1] + cyclic_length % (lonsin[-1]-lonsin[0])
->>>>>>> 8862c27f
 
 def _choosecorners(width,height,**kwargs):
     """
