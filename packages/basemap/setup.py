--- conflicted
+++ resolved
@@ -172,11 +172,7 @@
     "name":
         "basemap",
     "version":
-<<<<<<< HEAD
-        "1.3.5+dev",
-=======
-        "1.3.6",
->>>>>>> 7beeca82
+        "1.3.6+dev",
     "license":
         "MIT",
     "description":
