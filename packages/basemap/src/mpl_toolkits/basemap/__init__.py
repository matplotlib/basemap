from __future__ import (absolute_import, division, print_function)

"""
Module for plotting data on maps with matplotlib.

Contains the :class:`Basemap` class (which does most of the
heavy lifting), and the following functions:

:func:`interp`:  bilinear interpolation between rectilinear grids.

:func:`maskoceans`:  mask 'wet' points of an input array.

:func:`shiftgrid`:  shifts global lat/lon grids east or west.

:func:`addcyclic`: Add cyclic (wraparound) point in longitude.
"""
from distutils.version import LooseVersion

try:
    from urllib import urlretrieve
    from urllib2 import urlopen
except ImportError:
    from urllib.request import urlretrieve, urlopen

from matplotlib import __version__ as _matplotlib_version
try:
    from inspect import cleandoc as dedent
except ImportError:
    # Deprecated as of version 3.1. Not quite the same
    # as textwrap.dedent.
    from matplotlib.cbook import dedent
# check to make sure matplotlib is not too old.
_matplotlib_version = LooseVersion(_matplotlib_version)
_mpl_required_version = LooseVersion('0.98')
if _matplotlib_version < _mpl_required_version:
    msg = dedent("""
    your matplotlib is too old - basemap requires version %s or
    higher, you have version %s""" %
    (_mpl_required_version,_matplotlib_version))
    raise ImportError(msg)
from matplotlib import rcParams, is_interactive
from matplotlib.collections import LineCollection, PolyCollection
from matplotlib.patches import Ellipse, Circle, Polygon, FancyArrowPatch
from matplotlib.lines import Line2D
from matplotlib.transforms import Bbox
import pyproj
from mpl_toolkits.axes_grid1 import make_axes_locatable
from matplotlib.image import imread
import sys, os, math
from .proj import Proj
import numpy as np
import numpy.ma as ma
import _geoslib
import functools


<<<<<<< HEAD
__version__ = "1.3.5+dev"
=======
__version__ = "1.3.6"
>>>>>>> 7beeca82

# basemap data files now installed in lib/matplotlib/toolkits/basemap/data
# check to see if environment variable BASEMAPDATA set to a directory,
# and if so look for the data there.
if 'BASEMAPDATA' in os.environ:
    basemap_datadir = os.environ['BASEMAPDATA']
    if not os.path.isdir(basemap_datadir):
        raise RuntimeError('Path in environment BASEMAPDATA not a directory')
else:
    from mpl_toolkits import basemap_data
    basemap_datadir = os.path.abspath(list(basemap_data.__path__)[0])

# module variable that sets the default value for the 'latlon' kwarg.
# can be set to True by user so plotting functions can take lons,lats
# in degrees by default, instead of x,y (map projection coords in meters).
latlon_default = False

# supported map projections.
_projnames = {'cyl'      : 'Cylindrical Equidistant',
             'merc'     : 'Mercator',
             'tmerc'    : 'Transverse Mercator',
             'omerc'    : 'Oblique Mercator',
             'mill'     : 'Miller Cylindrical',
             'gall'     : 'Gall Stereographic Cylindrical',
             'cea'      : 'Cylindrical Equal Area',
             'lcc'      : 'Lambert Conformal',
             'laea'     : 'Lambert Azimuthal Equal Area',
             'nplaea'   : 'North-Polar Lambert Azimuthal',
             'splaea'   : 'South-Polar Lambert Azimuthal',
             'eqdc'     : 'Equidistant Conic',
             'aeqd'     : 'Azimuthal Equidistant',
             'npaeqd'   : 'North-Polar Azimuthal Equidistant',
             'spaeqd'   : 'South-Polar Azimuthal Equidistant',
             'aea'      : 'Albers Equal Area',
             'stere'    : 'Stereographic',
             'npstere'  : 'North-Polar Stereographic',
             'spstere'  : 'South-Polar Stereographic',
             'cass'     : 'Cassini-Soldner',
             'poly'     : 'Polyconic',
             'ortho'    : 'Orthographic',
             'geos'     : 'Geostationary',
             'nsper'    : 'Near-Sided Perspective',
             'sinu'     : 'Sinusoidal',
             'moll'     : 'Mollweide',
             'hammer'   : 'Hammer',
             'robin'    : 'Robinson',
             'kav7'     : 'Kavrayskiy VII',
             'eck4'     : 'Eckert IV',
             'vandg'    : 'van der Grinten',
             'mbtfpq'   : 'McBryde-Thomas Flat-Polar Quartic',
             'gnom'     : 'Gnomonic',
             'rotpole'  : 'Rotated Pole',
             }
supported_projections = []
for _items in _projnames.items():
    supported_projections.append(" %-17s%-40s\n" % (_items))
supported_projections = ''.join(supported_projections)

_cylproj = ['cyl','merc','mill','gall','cea']
_pseudocyl = ['moll','robin','eck4','kav7','sinu','mbtfpq','vandg','hammer']
_dg2rad = math.radians(1.)
_rad2dg = math.degrees(1.)

# projection specific parameters.
projection_params = {'cyl'      : 'corners only (no width/height)',
             'merc'     : 'corners plus lat_ts (no width/height)',
             'tmerc'    : 'lon_0,lat_0,k_0',
             'omerc'    : 'lon_0,lat_0,lat_1,lat_2,lon_1,lon_2,no_rot,k_0',
             'mill'     : 'corners only (no width/height)',
             'gall'     : 'corners only (no width/height)',
             'cea'      : 'corners only plus lat_ts (no width/height)',
             'lcc'      : 'lon_0,lat_0,lat_1,lat_2,k_0',
             'laea'     : 'lon_0,lat_0',
             'nplaea'   : 'bounding_lat,lon_0,lat_0,no corners or width/height',
             'splaea'   : 'bounding_lat,lon_0,lat_0,no corners or width/height',
             'eqdc'     : 'lon_0,lat_0,lat_1,lat_2',
             'aeqd'     : 'lon_0,lat_0',
             'npaeqd'   : 'bounding_lat,lon_0,lat_0,no corners or width/height',
             'spaeqd'   : 'bounding_lat,lon_0,lat_0,no corners or width/height',
             'aea'      : 'lon_0,lat_0,lat_1',
             'stere'    : 'lon_0,lat_0,lat_ts,k_0',
             'npstere'  : 'bounding_lat,lon_0,lat_0,no corners or width/height',
             'spstere'  : 'bounding_lat,lon_0,lat_0,no corners or width/height',
             'cass'     : 'lon_0,lat_0',
             'poly'     : 'lon_0,lat_0',
             'ortho'    : 'lon_0,lat_0,llcrnrx,llcrnry,urcrnrx,urcrnry,no width/height',
             'geos'     : 'lon_0,satellite_height,llcrnrx,llcrnry,urcrnrx,urcrnry,no width/height',
             'nsper'    : 'lon_0,satellite_height,llcrnrx,llcrnry,urcrnrx,urcrnry,no width/height',
             'sinu'     : 'lon_0,lat_0,no corners or width/height',
             'moll'     : 'lon_0,lat_0,no corners or width/height',
             'hammer'   : 'lon_0,lat_0,no corners or width/height',
             'robin'    : 'lon_0,lat_0,no corners or width/height',
             'eck4'    : 'lon_0,lat_0,no corners or width/height',
             'kav7'    : 'lon_0,lat_0,no corners or width/height',
             'vandg'    : 'lon_0,lat_0,no corners or width/height',
             'mbtfpq'   : 'lon_0,lat_0,no corners or width/height',
             'gnom'     : 'lon_0,lat_0',
             'rotpole'  : 'lon_0,o_lat_p,o_lon_p,corner lat/lon or corner x,y (no width/height)'
             }

# create dictionary that maps epsg codes to Basemap kwargs.
epsgf = open(os.path.join(basemap_datadir, 'epsg'))
epsg_dict={}
for line in epsgf:
    if line.startswith("#"):
        continue
    l = line.split()
    code = l[0].strip("<>")
    parms = ' '.join(l[1:-1])
    _kw_args={}
    for s in l[1:-1]:
        try:
            k,v = s.split('=')
        except:
            pass
        k = k.strip("+")
        if k=='proj':
            if v == 'longlat': v = 'cyl'
            if v not in _projnames:
                continue
            k='projection'
        if k=='k':
            k='k_0'
        if k in ['projection','lat_1','lat_2','lon_0','lat_0',\
                 'a','b','k_0','lat_ts','ellps','datum']:
            if k not in ['projection','ellps','datum']:
                v = float(v)
            _kw_args[k]=v
    if 'projection' in _kw_args:
        if 'a' in _kw_args:
            if 'b' in _kw_args:
                _kw_args['rsphere']=(_kw_args['a'],_kw_args['b'])
                del _kw_args['b']
            else:
                _kw_args['rsphere']=_kw_args['a']
            del _kw_args['a']
        if 'datum' in _kw_args:
            if _kw_args['datum'] == 'NAD83':
                _kw_args['ellps'] = 'GRS80'
            elif _kw_args['datum'] == 'NAD27':
                _kw_args['ellps'] = 'clrk66'
            elif _kw_args['datum'] == 'WGS84':
                _kw_args['ellps'] = 'WGS84'
            del _kw_args['datum']
        # supported epsg projections.
        # omerc not supported yet, since we can't handle
        # alpha,gamma and lonc keywords.
        if _kw_args['projection'] != 'omerc':
            epsg_dict[code]=_kw_args
epsgf.close()

# The __init__ docstring is pulled out here because it is so long;
# Having it in the usual place makes it hard to get from the
# __init__ argument list to the code that uses the arguments.
_Basemap_init_doc = """

 Sets up a basemap with specified map projection.
 and creates the coastline data structures in map projection
 coordinates.

 Calling a Basemap class instance with the arguments lon, lat will
 convert lon/lat (in degrees) to x/y map projection coordinates
 (in meters). The inverse transformation is done if the optional keyword
 ``inverse`` is set to True.

 The desired projection is set with the projection keyword. Default is ``cyl``.
 Supported values for the projection keyword are:

 ==============   ====================================================
 Value            Description
 ==============   ====================================================
%(supported_projections)s
 ==============   ====================================================

 For most map projections, the map projection region can either be
 specified by setting these keywords:

 .. tabularcolumns:: |l|L|

 ==============   ====================================================
 Keyword          Description
 ==============   ====================================================
 llcrnrlon        longitude of lower left hand corner of the desired map
                  domain (degrees).
 llcrnrlat        latitude of lower left hand corner of the desired map
                  domain (degrees).
 urcrnrlon        longitude of upper right hand corner of the desired map
                  domain (degrees).
 urcrnrlat        latitude of upper right hand corner of the desired map
                  domain (degrees).
 ==============   ====================================================

 or these

 .. tabularcolumns:: |l|L|

 ==============   ====================================================
 Keyword          Description
 ==============   ====================================================
 width            width of desired map domain in projection coordinates
                  (meters).
 height           height of desired map domain in projection coordinates
                  (meters).
 lon_0            center of desired map domain (in degrees).
 lat_0            center of desired map domain (in degrees).
 ==============   ====================================================

 For ``sinu``, ``moll``, ``hammer``, ``npstere``, ``spstere``, ``nplaea``, ``splaea``,
 ``npaeqd``, ``spaeqd``, ``robin``, ``eck4``, ``kav7``, or ``mbtfpq``, the values of
 llcrnrlon, llcrnrlat, urcrnrlon, urcrnrlat, width and height are ignored
 (because either they are computed internally, or entire globe is
 always plotted).

 For the cylindrical projections (``cyl``, ``merc``, ``mill``, ``cea``  and ``gall``),
 the default is to use
 llcrnrlon=-180,llcrnrlat=-90, urcrnrlon=180 and urcrnrlat=90). For all other
 projections except ``ortho``, ``geos`` and ``nsper``, either the lat/lon values of the
 corners or width and height must be specified by the user.

 For ``ortho``, ``geos`` and ``nsper``, the lat/lon values of the corners may be specified,
 or the x/y values of the corners (llcrnrx,llcrnry,urcrnrx,urcrnry) in the
 coordinate system of the global projection (with x=0,y=0 at the center
 of the global projection).  If the corners are not specified,
 the entire globe is plotted.

 For ``rotpole``, the lat/lon values of the corners on the unrotated sphere
 may be provided as llcrnrlon,llcrnrlat,urcrnrlon,urcrnrlat, or the lat/lon
 values of the corners on the rotated sphere can be given as
 llcrnrx,llcrnry,urcrnrx,urcrnry.

 Other keyword arguments:

 .. tabularcolumns:: |l|L|

 ==============   ====================================================
 Keyword          Description
 ==============   ====================================================
 resolution       resolution of boundary database to use. Can be ``c``
                  (crude), ``l`` (low), ``i`` (intermediate), ``h``
                  (high), ``f`` (full) or None.
                  If None, no boundary data will be read in (and
                  class methods such as drawcoastlines will raise an
                  if invoked).
                  Resolution drops off by roughly 80%% between datasets.
                  Higher res datasets are much slower to draw.
                  Default ``c``. Coastline data is from the GSHHS
                  (http://www.soest.hawaii.edu/wessel/gshhs/gshhs.html).
                  State, country and river datasets from the Generic
                  Mapping Tools (http://gmt.soest.hawaii.edu).
 area_thresh      coastline or lake with an area smaller than
                  area_thresh in km^2 will not be plotted.
                  Default 10000,1000,100,10,1 for resolution
                  ``c``, ``l``, ``i``, ``h``, ``f``.
 rsphere          radius of the sphere used to define map projection
                  (default 6370997 meters, close to the arithmetic mean
                  radius of the earth). If given as a sequence, the
                  first two elements are interpreted as the radii
                  of the major and minor axes of an ellipsoid.
                  Note: sometimes an ellipsoid is specified by the
                  major axis and an inverse flattening parameter (if).
                  The minor axis (b) can be computed from the major
                  axis (a) and the inverse flattening parameter using
                  the formula if = a/(a-b).
 ellps            string describing ellipsoid ('GRS80' or 'WGS84',
                  for example). If both rsphere and ellps are given,
                  rsphere is ignored. Default None. See pyproj.pj_ellps
                  for allowed values.
 suppress_ticks   suppress automatic drawing of axis ticks and labels
                  in map projection coordinates.  Default True,
                  so parallels and meridians can be labelled instead.
                  If parallel or meridian labelling is requested
                  (using drawparallels and drawmeridians methods),
                  automatic tick labelling will be supressed even if
                  suppress_ticks=False.  suppress_ticks=False
                  is useful if you want to use your own custom tick
                  formatter, or  if you want to let matplotlib label
                  the axes in meters using map projection
                  coordinates.
 fix_aspect       fix aspect ratio of plot to match aspect ratio
                  of map projection region (default True).
 anchor           determines how map is placed in axes rectangle
                  (passed to axes.set_aspect). Default is ``C``,
                  which means map is centered.
                  Allowed values are
                  ``C``, ``SW``, ``S``, ``SE``, ``E``, ``NE``,
                  ``N``, ``NW``, and ``W``.
 celestial        use astronomical conventions for longitude (i.e.
                  negative longitudes to the east of 0). Default False.
                  Implies resolution=None.
 ax               set default axes instance
                  (default None - matplotlib.pyplot.gca() may be used
                  to get the current axes instance).
                  If you do not want matplotlib.pyplot to be imported,
                  you can either set this to a pre-defined axes
                  instance, or use the ``ax`` keyword in each Basemap
                  method call that does drawing. In the first case,
                  all Basemap method calls will draw to the same axes
                  instance.  In the second case, you can draw to
                  different axes with the same Basemap instance.
                  You can also use the ``ax`` keyword in individual
                  method calls to selectively override the default
                  axes instance.
 ==============   ====================================================

 The following keywords are map projection parameters which all default to
 None.  Not all parameters are used by all projections, some are ignored.
 The module variable ``projection_params`` is a dictionary which
 lists which parameters apply to which projections.

 .. tabularcolumns:: |l|L|

 ================ ====================================================
 Keyword          Description
 ================ ====================================================
 lat_ts           latitude of true scale. Optional for stereographic,
                  cylindrical equal area and mercator projections.
                  default is lat_0 for stereographic projection.
                  default is 0 for mercator and cylindrical equal area
                  projections.
 lat_1            first standard parallel for lambert conformal,
                  albers equal area and equidistant conic.
                  Latitude of one of the two points on the projection
                  centerline for oblique mercator. If lat_1 is not given, but
                  lat_0 is, lat_1 is set to lat_0 for lambert
                  conformal, albers equal area and equidistant conic.
 lat_2            second standard parallel for lambert conformal,
                  albers equal area and equidistant conic.
                  Latitude of one of the two points on the projection
                  centerline for oblique mercator. If lat_2 is not
                  given it is set to lat_1 for lambert conformal,
                  albers equal area and equidistant conic.
 lon_1            Longitude of one of the two points on the projection
                  centerline for oblique mercator.
 lon_2            Longitude of one of the two points on the projection
                  centerline for oblique mercator.
 k_0              Scale factor at natural origin (used
                  by 'tmerc', 'omerc', 'stere' and 'lcc').
 no_rot           only used by oblique mercator.
                  If set to True, the map projection coordinates will
                  not be rotated to true North.  Default is False
                  (projection coordinates are automatically rotated).
 lat_0            central latitude (y-axis origin) - used by all
                  projections.
 lon_0            central meridian (x-axis origin) - used by all
                  projections.
 o_lat_p          latitude of rotated pole (only used by 'rotpole')
 o_lon_p          longitude of rotated pole (only used by 'rotpole')
 boundinglat      bounding latitude for pole-centered projections
                  (npstere,spstere,nplaea,splaea,npaeqd,spaeqd).
                  These projections are square regions centered
                  on the north or south pole.
                  The longitude lon_0 is at 6-o'clock, and the
                  latitude circle boundinglat is tangent to the edge
                  of the map at lon_0.
 round            cut off pole-centered projection at boundinglat
                  (so plot is a circle instead of a square). Only
                  relevant for npstere,spstere,nplaea,splaea,npaeqd
                  or spaeqd projections. Default False.
 satellite_height height of satellite (in m) above equator -
                  only relevant for geostationary
                  and near-sided perspective (``geos`` or ``nsper``)
                  projections. Default 35,786 km.
 ================ ====================================================

 Useful instance variables:

 .. tabularcolumns:: |l|L|

 ================ ====================================================
 Variable Name    Description
 ================ ====================================================
 projection       map projection. Print the module variable
                  ``supported_projections`` to see a list of allowed
                  values.
 epsg             EPSG code defining projection (see
                  http://spatialreference.org for a list of
                  EPSG codes and their definitions).
 aspect           map aspect ratio
                  (size of y dimension / size of x dimension).
 llcrnrlon        longitude of lower left hand corner of the
                  selected map domain.
 llcrnrlat        latitude of lower left hand corner of the
                  selected map domain.
 urcrnrlon        longitude of upper right hand corner of the
                  selected map domain.
 urcrnrlat        latitude of upper right hand corner of the
                  selected map domain.
 llcrnrx          x value of lower left hand corner of the
                  selected map domain in map projection coordinates.
 llcrnry          y value of lower left hand corner of the
                  selected map domain in map projection coordinates.
 urcrnrx          x value of upper right hand corner of the
                  selected map domain in map projection coordinates.
 urcrnry          y value of upper right hand corner of the
                  selected map domain in map projection coordinates.
 rmajor           equatorial radius of ellipsoid used (in meters).
 rminor           polar radius of ellipsoid used (in meters).
 resolution       resolution of boundary dataset being used (``c``
                  for crude, ``l`` for low, etc.).
                  If None, no boundary dataset is associated with the
                  Basemap instance.
 proj4string      the string describing the map projection that is
                  used by PROJ.4.
 ================ ====================================================

 **Converting from Geographic (lon/lat) to Map Projection (x/y) Coordinates**

 Calling a Basemap class instance with the arguments lon, lat will
 convert lon/lat (in degrees) to x/y map projection
 coordinates (in meters).  If optional keyword ``inverse`` is
 True (default is False), the inverse transformation from x/y
 to lon/lat is performed.

 For cylindrical equidistant projection (``cyl``), this
 does nothing (i.e. x,y == lon,lat).

 For non-cylindrical projections, the inverse transformation
 always returns longitudes between -180 and 180 degrees. For
 cylindrical projections (self.projection == ``cyl``, ``mill``,
 ``cea``, ``gall`` or ``merc``)
 the inverse transformation will return longitudes between
 self.llcrnrlon and self.llcrnrlat.

 Input arguments lon, lat can be either scalar floats, sequences
 or numpy arrays.

 **Example Usage:**

 >>> from mpl_toolkits.basemap import Basemap
 >>> import numpy as np
 >>> import matplotlib.pyplot as plt
 >>> # read in topo data (on a regular lat/lon grid)
 >>> etopo = np.loadtxt('etopo20data.gz')
 >>> lons  = np.loadtxt('etopo20lons.gz')
 >>> lats  = np.loadtxt('etopo20lats.gz')
 >>> # create Basemap instance for Robinson projection.
 >>> m = Basemap(projection='robin',lon_0=0.5*(lons[0]+lons[-1]))
 >>> # compute map projection coordinates for lat/lon grid.
 >>> x, y = m(*np.meshgrid(lons,lats))
 >>> # make filled contour plot.
 >>> cs = m.contourf(x,y,etopo,30,cmap=plt.cm.jet)
 >>> m.drawcoastlines() # draw coastlines
 >>> m.drawmapboundary() # draw a line around the map region
 >>> m.drawparallels(np.arange(-90.,120.,30.),labels=[1,0,0,0]) # draw parallels
 >>> m.drawmeridians(np.arange(0.,420.,60.),labels=[0,0,0,1]) # draw meridians
 >>> plt.title('Robinson Projection') # add a title
 >>> plt.show()

 [this example (simpletest.py) plus many others can be found in the
 examples directory of source distribution.  The "OO" version of this
 example (which does not use matplotlib.pyplot) is called "simpletest_oo.py".]
""" % locals()

# unsupported projection error message.
_unsupported_projection = ["'%s' is an unsupported projection.\n"]
_unsupported_projection.append("The supported projections are:\n")
_unsupported_projection.append(supported_projections)
_unsupported_projection = ''.join(_unsupported_projection)

def _validated_ll(param, name, minval, maxval):
    param = float(param)
    if param > maxval or param < minval:
        raise ValueError('%s must be between %f and %f degrees' %
                                           (name, minval, maxval))
    return param


def _validated_or_none(param, name, minval, maxval):
    if param is None:
        return None
    return _validated_ll(param, name, minval, maxval)


def _insert_validated(d, param, name, minval, maxval):
    if param is not None:
        d[name] = _validated_ll(param, name, minval, maxval)

def _transform(plotfunc):
    # shift data and longitudes to map projection region, then compute
    # transformation to map projection coordinates.
    @functools.wraps(plotfunc)
    def with_transform(self,x,y,data,*args,**kwargs):
        # input coordinates are latitude/longitude, not map projection coords.
        if kwargs.pop('latlon', latlon_default):
            # shift data to map projection region for
            # cylindrical and pseudo-cylindrical projections.
            if self.projection in _cylproj or self.projection in _pseudocyl:
                x, data = self.shiftdata(x, data,
                                         fix_wrap_around=plotfunc.__name__ not in ["scatter"])
            # convert lat/lon coords to map projection coords.
            x, y = self(x,y)
        return plotfunc(self,x,y,data,*args,**kwargs)
    return with_transform

def _transform1d(plotfunc):
    # shift data and longitudes to map projection region, then compute
    # transformation to map projection coordinates.
    @functools.wraps(plotfunc)
    def with_transform(self,x,y,*args,**kwargs):
        x = np.asarray(x)
        # input coordinates are latitude/longitude, not map projection coords.
        if kwargs.pop('latlon', latlon_default):
            # shift data to map projection region for
            # cylindrical and pseudo-cylindrical projections.
            if self.projection in _cylproj or self.projection in _pseudocyl:
                if x.ndim == 1:
                    x = self.shiftdata(x, fix_wrap_around=plotfunc.__name__ not in ["scatter"])
                elif x.ndim == 0:
                    if x > 180:
                        x = x - 360.
            # convert lat/lon coords to map projection coords.
            x, y = self(x,y)
        return plotfunc(self,x,y,*args,**kwargs)
    return with_transform

def _transformuv(plotfunc):
    # shift data and longitudes to map projection region, then compute
    # transformation to map projection coordinates. Works when call
    # signature has two data arrays instead of one.
    @functools.wraps(plotfunc)
    def with_transform(self,x,y,u,v,*args,**kwargs):
        # input coordinates are latitude/longitude, not map projection coords.
        if kwargs.pop('latlon', latlon_default):
            # shift data to map projection region for
            # cylindrical and pseudo-cylindrical projections.
            if self.projection in _cylproj or self.projection in _pseudocyl:
                x1, u = self.shiftdata(x, u)
                x, v = self.shiftdata(x, v)
            # convert lat/lon coords to map projection coords.
            x, y = self(x,y)
        return plotfunc(self,x,y,u,v,*args,**kwargs)
    return with_transform

class Basemap(object):

    def __init__(self, llcrnrlon=None, llcrnrlat=None,
                       urcrnrlon=None, urcrnrlat=None,
                       llcrnrx=None, llcrnry=None,
                       urcrnrx=None, urcrnry=None,
                       width=None, height=None,
                       projection='cyl', resolution='c',
                       area_thresh=None, rsphere=6370997.0,
                       ellps=None, lat_ts=None,
                       lat_1=None, lat_2=None,
                       lat_0=None, lon_0=None,
                       lon_1=None, lon_2=None,
                       o_lon_p=None, o_lat_p=None,
                       k_0=None,
                       no_rot=False,
                       suppress_ticks=True,
                       satellite_height=35786000,
                       boundinglat=None,
                       fix_aspect=True,
                       anchor='C',
                       celestial=False,
                       round=False,
                       epsg=None,
                       ax=None):
        # docstring is added after __init__ method definition

        # set epsg code if given, set to 4326 for projection='cyl':
        if epsg is not None:
            self.epsg = epsg
        elif projection == 'cyl':
            self.epsg = 4326
        # replace kwarg values with those implied by epsg code,
        # if given.
        if hasattr(self,'epsg'):
            if str(self.epsg) not in epsg_dict:
                raise ValueError('%s is not a supported EPSG code' %
                        self.epsg)
            epsg_params = epsg_dict[str(self.epsg)]
            for k in epsg_params:
                if k == 'projection':
                    projection = epsg_params[k]
                elif k == 'rsphere':
                    rsphere = epsg_params[k]
                elif k == 'ellps':
                    ellps = epsg_params[k]
                elif k == 'lat_1':
                    lat_1 = epsg_params[k]
                elif k == 'lat_2':
                    lat_2 = epsg_params[k]
                elif k == 'lon_0':
                    lon_0 = epsg_params[k]
                elif k == 'lat_0':
                    lat_0 = epsg_params[k]
                elif k == 'lat_ts':
                    lat_ts = epsg_params[k]
                elif k == 'k_0':
                    k_0 = epsg_params[k]

        # fix aspect to ratio to match aspect ratio of map projection
        # region
        self.fix_aspect = fix_aspect
        # where to put plot in figure (default is 'C' or center)
        self.anchor = anchor
        # geographic or celestial coords?
        self.celestial = celestial
        # map projection.
        self.projection = projection
        # bounding lat (for pole-centered plots)
        self.boundinglat = boundinglat
        # is a round pole-centered plot desired?
        self.round = round
        # full disk projection?
        self._fulldisk = False # default value

        # set up projection parameter dict.
        projparams = {}
        projparams['proj'] = projection
        # if ellps keyword specified, it over-rides rsphere.
        if ellps is not None:
            try:
                elldict = pyproj.pj_ellps[ellps]
            except KeyError:
                raise ValueError(
                'illegal ellps definition, allowed values are %s' %
                pyproj.pj_ellps.keys())
            projparams['a'] = elldict['a']
            if 'b' in elldict:
                projparams['b'] = elldict['b']
            else:
                projparams['b'] = projparams['a']*(1.0-(1.0/elldict['rf']))
        else:
            try:
                if rsphere[0] > rsphere[1]:
                    projparams['a'] = rsphere[0]
                    projparams['b'] = rsphere[1]
                else:
                    projparams['a'] = rsphere[1]
                    projparams['b'] = rsphere[0]
            except:
                if projection == 'tmerc':
                # use bR_a instead of R because of obscure bug
                # in proj4 for tmerc projection.
                    projparams['bR_a'] = rsphere
                else:
                    projparams['R'] = rsphere
        # set units to meters.
        projparams['units']='m'
        # check for sane values of lon_0, lat_0, lat_ts, lat_1, lat_2
        lat_0 = _validated_or_none(lat_0, 'lat_0', -90, 90)
        lat_1 = _validated_or_none(lat_1, 'lat_1', -90, 90)
        lat_2 = _validated_or_none(lat_2, 'lat_2', -90, 90)
        lat_ts = _validated_or_none(lat_ts, 'lat_ts', -90, 90)
        lon_0 = _validated_or_none(lon_0, 'lon_0', -360, 720)
        lon_1 = _validated_or_none(lon_1, 'lon_1', -360, 720)
        lon_2 = _validated_or_none(lon_2, 'lon_2', -360, 720)
        llcrnrlon = _validated_or_none(llcrnrlon, 'llcrnrlon', -360, 720)
        urcrnrlon = _validated_or_none(urcrnrlon, 'urcrnrlon', -360, 720)
        llcrnrlat = _validated_or_none(llcrnrlat, 'llcrnrlat', -90, 90)
        urcrnrlat = _validated_or_none(urcrnrlat, 'urcrnrlat', -90, 90)

        _insert_validated(projparams, lat_0, 'lat_0', -90, 90)
        _insert_validated(projparams, lat_1, 'lat_1', -90, 90)
        _insert_validated(projparams, lat_2, 'lat_2', -90, 90)
        _insert_validated(projparams, lat_ts, 'lat_ts', -90, 90)
        _insert_validated(projparams, lon_0, 'lon_0', -360, 720)
        _insert_validated(projparams, lon_1, 'lon_1', -360, 720)
        _insert_validated(projparams, lon_2, 'lon_2', -360, 720)
        if projection in ['geos','nsper']:
            projparams['h'] = satellite_height
        # check for sane values of projection corners.
        using_corners = (None not in [llcrnrlon,llcrnrlat,urcrnrlon,urcrnrlat])
        if using_corners:
            self.llcrnrlon = _validated_ll(llcrnrlon, 'llcrnrlon', -360, 720)
            self.urcrnrlon = _validated_ll(urcrnrlon, 'urcrnrlon', -360, 720)
            self.llcrnrlat = _validated_ll(llcrnrlat, 'llcrnrlat', -90, 90)
            self.urcrnrlat = _validated_ll(urcrnrlat, 'urcrnrlat', -90, 90)

        # for each of the supported projections,
        # compute lat/lon of domain corners
        # and set values in projparams dict as needed.

        if projection in ['lcc', 'eqdc', 'aea']:
            if projection == 'lcc' and k_0 is not None:
                projparams['k_0']=k_0
            # if lat_0 is given, but not lat_1,
            # set lat_1=lat_0
            if lat_1 is None and lat_0 is not None:
                lat_1 = lat_0
                projparams['lat_1'] = lat_1
            if lat_1 is None or lon_0 is None:
                raise ValueError('must specify lat_1 or lat_0 and lon_0 for %s basemap (lat_2 is optional)' % _projnames[projection])
            if lat_2 is None:
                projparams['lat_2'] = lat_1
            if not using_corners:
                using_cornersxy = (None not in [llcrnrx,llcrnry,urcrnrx,urcrnry])
                if using_cornersxy:
                    llcrnrlon,llcrnrlat,urcrnrlon,urcrnrlat = _choosecornersllur(llcrnrx,llcrnry,urcrnrx,urcrnry,**projparams)
                    self.llcrnrlon = llcrnrlon; self.llcrnrlat = llcrnrlat
                    self.urcrnrlon = urcrnrlon; self.urcrnrlat = urcrnrlat
                else:
                    if width is None or height is None:
                        raise ValueError('must either specify lat/lon values of corners (llcrnrlon,llcrnrlat,urcrnrlon,urcrnrlat) in degrees or width and height in meters')
                    if lon_0 is None or lat_0 is None:
                        raise ValueError('must specify lon_0 and lat_0 when using width, height to specify projection region')
                    llcrnrlon,llcrnrlat,urcrnrlon,urcrnrlat = _choosecorners(width,height,**projparams)
                    self.llcrnrlon = llcrnrlon; self.llcrnrlat = llcrnrlat
                    self.urcrnrlon = urcrnrlon; self.urcrnrlat = urcrnrlat
        elif projection == 'stere':
            if k_0 is not None:
                projparams['k_0']=k_0
            if lat_0 is None or lon_0 is None:
                raise ValueError('must specify lat_0 and lon_0 for Stereographic basemap (lat_ts is optional)')
            if not using_corners:
                if width is None or height is None:
                    raise ValueError('must either specify lat/lon values of corners (llcrnrlon,llcrnrlat,urcrnrlon,urcrnrlat) in degrees or width and height in meters')
                if lon_0 is None or lat_0 is None:
                    raise ValueError('must specify lon_0 and lat_0 when using width, height to specify projection region')
                llcrnrlon,llcrnrlat,urcrnrlon,urcrnrlat = _choosecorners(width,height,**projparams)
                self.llcrnrlon = llcrnrlon; self.llcrnrlat = llcrnrlat
                self.urcrnrlon = urcrnrlon; self.urcrnrlat = urcrnrlat
        elif projection in ['spstere', 'npstere',
                            'splaea', 'nplaea',
                            'spaeqd', 'npaeqd']:
            if (projection == 'splaea' and boundinglat >= 0) or\
               (projection == 'nplaea' and boundinglat <= 0):
                msg='boundinglat cannot extend into opposite hemisphere'
                raise ValueError(msg)
            if boundinglat is None or lon_0 is None:
                raise ValueError('must specify boundinglat and lon_0 for %s basemap' % _projnames[projection])
            if projection[0] == 's':
                sgn = -1
            else:
                sgn = 1
            rootproj = projection[2:]
            projparams['proj'] = rootproj
            if rootproj == 'stere':
                projparams['lat_ts'] = sgn * 90.
            projparams['lat_0'] = sgn * 90.
            self.llcrnrlon = lon_0 - sgn*45.
            self.urcrnrlon = lon_0 + sgn*135.
            proj = pyproj.Proj(projparams)
            x,y = proj(lon_0,boundinglat)
            lon,self.llcrnrlat = proj(math.sqrt(2.)*y,0.,inverse=True)
            self.urcrnrlat = self.llcrnrlat
            if width is not None or height is not None:
                sys.stdout.write('warning: width and height keywords ignored for %s projection' % _projnames[projection])
        elif projection == 'laea':
            if lat_0 is None or lon_0 is None:
                raise ValueError('must specify lat_0 and lon_0 for Lambert Azimuthal basemap')
            if not using_corners:
                if width is None or height is None:
                    raise ValueError('must either specify lat/lon values of corners (llcrnrlon,llcrnrlat,urcrnrlon,urcrnrlat) in degrees or width and height in meters')
                if lon_0 is None or lat_0 is None:
                    raise ValueError('must specify lon_0 and lat_0 when using width, height to specify projection region')
                llcrnrlon,llcrnrlat,urcrnrlon,urcrnrlat = _choosecorners(width,height,**projparams)
                self.llcrnrlon = llcrnrlon; self.llcrnrlat = llcrnrlat
                self.urcrnrlon = urcrnrlon; self.urcrnrlat = urcrnrlat
        elif projection in ['tmerc','gnom','cass','poly'] :
            if projection == 'tmerc' and k_0 is not None:
                projparams['k_0']=k_0
            if projection == 'gnom' and 'R' not in projparams:
                raise ValueError('gnomonic projection only works for perfect spheres - not ellipsoids')
            if lat_0 is None or lon_0 is None:
                raise ValueError('must specify lat_0 and lon_0 for Transverse Mercator, Gnomonic, Cassini-Soldnerr and Polyconic basemap')
            if not using_corners:
                if width is None or height is None:
                    raise ValueError('must either specify lat/lon values of corners (llcrnrlon,llcrnrlat,urcrnrlon,urcrnrlat) in degrees or width and height in meters')
                if lon_0 is None or lat_0 is None:
                    raise ValueError('must specify lon_0 and lat_0 when using width, height to specify projection region')
                llcrnrlon,llcrnrlat,urcrnrlon,urcrnrlat = _choosecorners(width,height,**projparams)
                self.llcrnrlon = llcrnrlon; self.llcrnrlat = llcrnrlat
                self.urcrnrlon = urcrnrlon; self.urcrnrlat = urcrnrlat
        elif projection == 'ortho':
            if 'R' not in projparams:
                raise ValueError('orthographic projection only works for perfect spheres - not ellipsoids')
            if lat_0 is None or lon_0 is None:
                raise ValueError('must specify lat_0 and lon_0 for Orthographic basemap')
            if (lat_0 == 90 or lat_0 == -90) and\
               None in [llcrnrx,llcrnry,urcrnrx,urcrnry]:
                # for ortho plot centered on pole, set boundinglat to equator.
                # (so meridian labels can be drawn in this special case).
                self.boundinglat = 0
                self.round = True
            if width is not None or height is not None:
                sys.stdout.write('warning: width and height keywords ignored for %s projection' % _projnames[self.projection])
            if not using_corners:
                llcrnrlon = -180.
                llcrnrlat = -90.
                urcrnrlon = 180
                urcrnrlat = 90.
                self._fulldisk = True
            else:
                self._fulldisk = False
            self.llcrnrlon = llcrnrlon; self.llcrnrlat = llcrnrlat
            self.urcrnrlon = urcrnrlon; self.urcrnrlat = urcrnrlat
            # FIXME: won't work for points exactly on equator??
            if np.abs(lat_0) < 1.e-2: lat_0 = 1.e-2
            projparams['lat_0'] = lat_0
        elif projection == 'geos':
            if lat_0 is not None and lat_0 != 0:
                raise ValueError('lat_0 must be zero for Geostationary basemap')
            if lon_0 is None:
                raise ValueError('must specify lon_0 for Geostationary basemap')
            if width is not None or height is not None:
                sys.stdout.write('warning: width and height keywords ignored for %s projection' % _projnames[self.projection])
            if not using_corners:
                llcrnrlon = -180.
                llcrnrlat = -90.
                urcrnrlon = 180
                urcrnrlat = 90.
                self._fulldisk = True
            else:
                self._fulldisk = False
            self.llcrnrlon = llcrnrlon; self.llcrnrlat = llcrnrlat
            self.urcrnrlon = urcrnrlon; self.urcrnrlat = urcrnrlat
        elif projection == 'nsper':
            if 'R' not in projparams:
                raise ValueError('near-sided perspective projection only works for perfect spheres - not ellipsoids')
            if lat_0 is None or lon_0 is None:
                msg='must specify lon_0 and lat_0 for near-sided perspective Basemap'
                raise ValueError(msg)
            if width is not None or height is not None:
                sys.stdout.write('warning: width and height keywords ignored for %s projection' % _projnames[self.projection])
            if not using_corners:
                llcrnrlon = -180.
                llcrnrlat = -90.
                urcrnrlon = 180
                urcrnrlat = 90.
                self._fulldisk = True
            else:
                self._fulldisk = False
            self.llcrnrlon = llcrnrlon; self.llcrnrlat = llcrnrlat
            self.urcrnrlon = urcrnrlon; self.urcrnrlat = urcrnrlat
        elif projection in _pseudocyl:
            if lon_0 is None:
                raise ValueError('must specify lon_0 for %s projection' % _projnames[self.projection])
            if width is not None or height is not None:
                sys.stdout.write('warning: width and height keywords ignored for %s projection' % _projnames[self.projection])
            llcrnrlon = lon_0-180.
            llcrnrlat = -90.
            urcrnrlon = lon_0+180
            urcrnrlat = 90.
            self.llcrnrlon = llcrnrlon; self.llcrnrlat = llcrnrlat
            self.urcrnrlon = urcrnrlon; self.urcrnrlat = urcrnrlat
        elif projection == 'omerc':
            if k_0 is not None:
                projparams['k_0']=k_0
            if lat_1 is None or lon_1 is None or lat_2 is None or lon_2 is None:
                raise ValueError('must specify lat_1,lon_1 and lat_2,lon_2 for Oblique Mercator basemap')
            projparams['lat_1'] = lat_1
            projparams['lon_1'] = lon_1
            projparams['lat_2'] = lat_2
            projparams['lon_2'] = lon_2
            projparams['lat_0'] = lat_0
            if no_rot:
                projparams['no_rot']=''
            #if not using_corners:
            #    raise ValueError, 'cannot specify map region with width and height keywords for this projection, please specify lat/lon values of corners'
            if not using_corners:
                if width is None or height is None:
                    raise ValueError('must either specify lat/lon values of corners (llcrnrlon,llcrnrlat,urcrnrlon,urcrnrlat) in degrees or width and height in meters')
                if lon_0 is None or lat_0 is None:
                    raise ValueError('must specify lon_0 and lat_0 when using width, height to specify projection region')
                llcrnrlon,llcrnrlat,urcrnrlon,urcrnrlat = _choosecorners(width,height,**projparams)
                self.llcrnrlon = llcrnrlon; self.llcrnrlat = llcrnrlat
                self.urcrnrlon = urcrnrlon; self.urcrnrlat = urcrnrlat
        elif projection == 'aeqd':
            if lat_0 is None or lon_0 is None:
                raise ValueError('must specify lat_0 and lon_0 for Azimuthal Equidistant basemap')
            if not using_corners:
                if width is None or height is None:
                    self._fulldisk = True
                    llcrnrlon = -180.
                    llcrnrlat = -90.
                    urcrnrlon = 180
                    urcrnrlat = 90.
                else:
                    self._fulldisk = False
                if lon_0 is None or lat_0 is None:
                    raise ValueError('must specify lon_0 and lat_0 when using width, height to specify projection region')
                if not self._fulldisk:
                    llcrnrlon,llcrnrlat,urcrnrlon,urcrnrlat = _choosecorners(width,height,**projparams)
                self.llcrnrlon = llcrnrlon; self.llcrnrlat = llcrnrlat
                self.urcrnrlon = urcrnrlon; self.urcrnrlat = urcrnrlat
        elif projection in _cylproj:
            if projection == 'merc' or projection == 'cea':
                if lat_ts is None:
                    lat_ts = 0.
                    projparams['lat_ts'] = lat_ts
            if not using_corners:
                llcrnrlat = -90.
                urcrnrlat = 90.
                if lon_0 is not None:
                    llcrnrlon = lon_0-180.
                    urcrnrlon = lon_0+180.
                else:
                    llcrnrlon = -180.
                    urcrnrlon = 180
                if projection == 'merc':
                    # clip plot region to be within -89.99S to 89.99N
                    # (mercator is singular at poles)
                    if llcrnrlat < -89.99: llcrnrlat = -89.99
                    if llcrnrlat > 89.99: llcrnrlat = 89.99
                    if urcrnrlat < -89.99: urcrnrlat = -89.99
                    if urcrnrlat > 89.99: urcrnrlat = 89.99
                self.llcrnrlon = llcrnrlon; self.llcrnrlat = llcrnrlat
                self.urcrnrlon = urcrnrlon; self.urcrnrlat = urcrnrlat
            if width is not None or height is not None:
                sys.stdout.write('warning: width and height keywords ignored for %s projection' % _projnames[self.projection])
            if lon_0 is not None:
                projparams['lon_0'] = lon_0
            else:
                projparams['lon_0']=0.5*(llcrnrlon+urcrnrlon)
        elif projection == 'rotpole':
            if lon_0 is None or o_lon_p is None or o_lat_p is None:
                msg='must specify lon_0,o_lat_p,o_lon_p for rotated pole Basemap'
                raise ValueError(msg)
            if width is not None or height is not None:
                sys.stdout.write('warning: width and height keywords ignored for %s projection' % _projnames[self.projection])
            projparams['lon_0']=lon_0
            projparams['o_lon_p']=o_lon_p
            projparams['o_lat_p']=o_lat_p
            projparams['o_proj']='longlat'
            projparams['proj']='ob_tran'
            if not using_corners and None in [llcrnrx,llcrnry,urcrnrx,urcrnry]:
                raise ValueError('must specify lat/lon values of corners in degrees')
            if None not in [llcrnrx,llcrnry,urcrnrx,urcrnry]:
                p = pyproj.Proj(projparams)
                llcrnrx = _dg2rad*llcrnrx; llcrnry = _dg2rad*llcrnry
                urcrnrx = _dg2rad*urcrnrx; urcrnry = _dg2rad*urcrnry
                llcrnrlon, llcrnrlat = p(llcrnrx,llcrnry,inverse=True)
                urcrnrlon, urcrnrlat = p(urcrnrx,urcrnry,inverse=True)
                self.llcrnrlon = llcrnrlon; self.llcrnrlat = llcrnrlat
                self.urcrnrlon = urcrnrlon; self.urcrnrlat = urcrnrlat
        else:
            raise ValueError(_unsupported_projection % projection)

        # initialize proj4
        proj = Proj(projparams,self.llcrnrlon,self.llcrnrlat,self.urcrnrlon,self.urcrnrlat)

        # make sure axis ticks are suppressed.
        self.noticks = suppress_ticks
        # map boundary not yet drawn.
        self._mapboundarydrawn = False

        # make Proj instance a Basemap instance variable.
        self.projtran = proj
        # copy some Proj attributes.
        atts = ['rmajor','rminor','esq','flattening','ellipsoid','projparams']
        for att in atts:
            self.__dict__[att] = proj.__dict__[att]
        # these only exist for geostationary projection.
        if hasattr(proj,'_width'):
            self.__dict__['_width'] = proj.__dict__['_width']
        if hasattr(proj,'_height'):
            self.__dict__['_height'] = proj.__dict__['_height']
        # spatial reference string (useful for georeferencing output
        # images with gdal_translate).
        if hasattr(self,'_proj4'):
            #self.srs = proj._proj4.srs
            self.srs = proj._proj4.pjinitstring
        else:
            pjargs = []
            for key,value in self.projparams.items():
                # 'cyl' projection translates to 'eqc' in PROJ.4
                if projection == 'cyl' and key == 'proj':
                    value = 'eqc'
                # ignore x_0 and y_0 settings for 'cyl' projection
                # (they are not consistent with what PROJ.4 uses)
                elif projection == 'cyl' and key in ['x_0','y_0']:
                    continue
                pjargs.append('+'+key+"="+str(value)+' ')
            self.srs = ''.join(pjargs)
        self.proj4string = self.srs
        # set instance variables defining map region.
        self.xmin = proj.xmin
        self.xmax = proj.xmax
        self.ymin = proj.ymin
        self.ymax = proj.ymax
        if projection == 'cyl':
            self.aspect = (self.urcrnrlat-self.llcrnrlat)/(self.urcrnrlon-self.llcrnrlon)
        else:
            self.aspect = (proj.ymax-proj.ymin)/(proj.xmax-proj.xmin)
        if projection in ['geos','ortho','nsper'] and \
           None not in [llcrnrx,llcrnry,urcrnrx,urcrnry]:
            self.llcrnrx = llcrnrx+0.5*proj.xmax
            self.llcrnry = llcrnry+0.5*proj.ymax
            self.urcrnrx = urcrnrx+0.5*proj.xmax
            self.urcrnry = urcrnry+0.5*proj.ymax
            self._fulldisk = False
        else:
            self.llcrnrx = proj.llcrnrx
            self.llcrnry = proj.llcrnry
            self.urcrnrx = proj.urcrnrx
            self.urcrnry = proj.urcrnry

        if self.projection == 'rotpole':
            lon0,lat0 = self(0.5*(self.llcrnrx + self.urcrnrx),\
                             0.5*(self.llcrnry + self.urcrnry),\
                             inverse=True)
            self.projparams['lat_0']=lat0

        # if ax == None, pyplot.gca may be used.
        self.ax = ax
        self.lsmask = None
        # This will record hashs of Axes instances.
        self._initialized_axes = set()

        # set defaults for area_thresh.
        self.resolution = resolution
        # celestial=True implies resolution=None (no coastlines).
        if self.celestial:
            self.resolution=None
        if area_thresh is None and self.resolution is not None:
            if resolution == 'c':
                area_thresh = 10000.
            elif resolution == 'l':
                area_thresh = 1000.
            elif resolution == 'i':
                area_thresh = 100.
            elif resolution == 'h':
                area_thresh = 10.
            elif resolution == 'f':
                area_thresh = 1.
            else:
                raise ValueError("boundary resolution must be one of 'c','l','i','h' or 'f'")
        self.area_thresh = area_thresh
        # define map boundary polygon (in lat/lon coordinates)
        blons, blats, self._boundarypolyll, self._boundarypolyxy = self._getmapboundary()
        self.boundarylats = blats
        self.boundarylons = blons
        # set min/max lats for projection domain.
        if self.projection in _cylproj:
            self.latmin = self.llcrnrlat
            self.latmax = self.urcrnrlat
            self.lonmin = self.llcrnrlon
            self.lonmax = self.urcrnrlon
        elif self.projection in ['ortho','geos','nsper'] + _pseudocyl:
            self.latmin = -90.
            self.latmax = 90.
            self.lonmin = self.llcrnrlon
            self.lonmax = self.urcrnrlon
        else:
            lons, lats = self.makegrid(1001,1001)
            lats = ma.masked_where(lats > 1.e20,lats)
            lons = ma.masked_where(lons > 1.e20,lons)
            self.latmin = lats.min()
            self.latmax = lats.max()
            self.lonmin = lons.min()
            self.lonmax = lons.max()
            NPole = _geoslib.Point(self(0.,90.))
            SPole = _geoslib.Point(self(0.,-90.))
            if lat_0 is None:
                lon_0, lat_0 =\
                self(0.5*(self.xmin+self.xmax),
                     0.5*(self.ymin+self.ymax),inverse=True)
            Dateline = _geoslib.Point(self(180.,lat_0))
            Greenwich = _geoslib.Point(self(0.,lat_0))
            hasNP = NPole.within(self._boundarypolyxy)
            hasSP = SPole.within(self._boundarypolyxy)
            hasPole = hasNP or hasSP
            hasDateline = Dateline.within(self._boundarypolyxy)
            hasGreenwich = Greenwich.within(self._boundarypolyxy)
            # projection crosses dateline (and not Greenwich or pole).
            if not hasPole and hasDateline and not hasGreenwich:
                if self.lonmin < 0 and self.lonmax > 0.:
                    lons = np.where(lons < 0, lons+360, lons)
                    self.lonmin = lons.min()
                    self.lonmax = lons.max()
        # read in coastline polygons, only keeping those that
        # intersect map boundary polygon.
        if self.resolution is not None:
            self.coastsegs, self.coastpolygontypes =\
            self._readboundarydata('gshhs',as_polygons=True)
            # reformat for use in matplotlib.patches.Polygon.
            self.coastpolygons = []
            for seg in self.coastsegs:
                x, y = list(zip(*seg))
                self.coastpolygons.append((x,y))
            # replace coastsegs with line segments (instead of polygons)
            self.coastsegs, types =\
            self._readboundarydata('gshhs',as_polygons=False)
            self.coastsegs = [sg for sg in self.coastsegs if len(sg) > 0]
        # create geos Polygon structures for land areas.
        # currently only used in is_land method.
        self.landpolygons=[]
        self.lakepolygons=[]
        if self.resolution is not None and len(self.coastpolygons) > 0:
            #self.islandinlakepolygons=[]
            #self.lakeinislandinlakepolygons=[]
            x, y = list(zip(*self.coastpolygons))
            for x,y,typ in zip(x,y,self.coastpolygontypes):
                b = np.asarray([x,y]).T
                if typ == 1: self.landpolygons.append(_geoslib.Polygon(b))
                if typ == 2: self.lakepolygons.append(_geoslib.Polygon(b))
                #if typ == 3: self.islandinlakepolygons.append(_geoslib.Polygon(b))
                #if typ == 4: self.lakeinislandinlakepolygons.append(_geoslib.Polygon(b))

    # set __init__'s docstring
    __init__.__doc__ = _Basemap_init_doc

    def __call__(self,x,y,inverse=False):
        """
        Calling a Basemap class instance with the arguments lon, lat will
        convert lon/lat (in degrees) to x/y map projection
        coordinates (in meters).  If optional keyword ``inverse`` is
        True (default is False), the inverse transformation from x/y
        to lon/lat is performed.

        For cylindrical equidistant projection (``cyl``), this
        does nothing (i.e. x,y == lon,lat).

        For non-cylindrical projections, the inverse transformation
        always returns longitudes between -180 and 180 degrees. For
        cylindrical projections (self.projection == ``cyl``,
        ``cea``, ``mill``, ``gall`` or ``merc``)
        the inverse transformation will return longitudes between
        self.llcrnrlon and self.llcrnrlat.

        Input arguments lon, lat can be either scalar floats,
        sequences, or numpy arrays.
        """
        if self.celestial:
            # don't assume center of map is at greenwich
            # (only relevant for cyl or pseudo-cyl projections)
            if self.projection in _pseudocyl or self.projection in _cylproj:
                lon_0=self.projparams['lon_0']
            else:
                lon_0 = 0.
        if self.celestial and not inverse:
            try:
                x = 2.*lon_0-x
            except TypeError:
                x = [2*lon_0-xx for xx in x]
        if self.projection == 'rotpole' and inverse:
            try:
                x = _dg2rad*x
            except TypeError:
                x = [_dg2rad*xx for xx in x]
            try:
                y = _dg2rad*y
            except TypeError:
                y = [_dg2rad*yy for yy in y]
        xout,yout = self.projtran(x,y,inverse=inverse)
        if self.celestial and inverse:
            try:
                xout = -2.*lon_0-xout
            except:
                xout = [-2.*lon_0-xx for xx in xout]
        if self.projection == 'rotpole' and not inverse:
            try:
                xout = _rad2dg*xout
                xout = np.where(xout < 0., xout+360, xout)
            except TypeError:
                xout = [_rad2dg*xx for xx in xout]
                xout = [xx+360. if xx < 0 else xx for xx in xout]
            try:
                yout = _rad2dg*yout
            except TypeError:
                yout = [_rad2dg*yy for yy in yout]
        return xout,yout

    def makegrid(self,nx,ny,returnxy=False):
        """
        return arrays of shape (ny,nx) containing lon,lat coordinates of
        an equally spaced native projection grid.

        If ``returnxy = True``, the x,y values of the grid are returned also.
        """
        return self.projtran.makegrid(nx,ny,returnxy=returnxy)

    def _readboundarydata(self,name,as_polygons=False):
        """
        read boundary data, clip to map projection region.
        """
        msg = dedent("""
        Unable to open boundary dataset file. Only the 'crude', 'low' and
        'intermediate' resolution datasets are installed by default. If you
        are requesting a 'high' or 'full' resolution dataset, you need to
        install the `basemap-data-hires` package.""")
        # only gshhs coastlines can be polygons.
        if name != 'gshhs': as_polygons=False
        try:
            bdatfile = open(os.path.join(basemap_datadir,name+'_'+self.resolution+'.dat'),'rb')
            bdatmetafile = open(os.path.join(basemap_datadir,name+'meta_'+self.resolution+'.dat'),'r')
        except:
            raise IOError(msg)
        polygons = []
        polygon_types = []
        # coastlines are polygons, other boundaries are line segments.
        if name == 'gshhs':
            Shape = _geoslib.Polygon
        else:
            Shape = _geoslib.LineString
        # see if map projection region polygon contains a pole.
        NPole = _geoslib.Point(self(0.,90.))
        SPole = _geoslib.Point(self(0.,-90.))
        boundarypolyxy = self._boundarypolyxy
        boundarypolyll = self._boundarypolyll
        hasNP = NPole.within(boundarypolyxy)
        hasSP = SPole.within(boundarypolyxy)
        containsPole = hasNP or hasSP
        # these projections cannot cross pole.
        if containsPole and\
            self.projection in _cylproj + _pseudocyl + ['geos']:
            raise ValueError('%s projection cannot cross pole'%(self.projection))
        # make sure some projections have has containsPole=True
        # we will compute the intersections in stereographic
        # coordinates, then transform back. This is
        # because these projections are only defined on a hemisphere, and
        # some boundary features (like Eurasia) would be undefined otherwise.
        tostere =\
        ['omerc','ortho','gnom','nsper','nplaea','npaeqd','splaea','spaeqd']
        if self.projection in tostere and name == 'gshhs':
            containsPole = True
            lon_0=self.projparams['lon_0']
            lat_0=self.projparams['lat_0']
            re = self.projparams['R']
            # center of stereographic projection restricted to be
            # nearest one of 6 points on the sphere (every 90 deg lat/lon).
            lon0 = 90.*(np.around(lon_0/90.))
            lat0 = 90.*(np.around(lat_0/90.))
            if np.abs(int(lat0)) == 90: lon0=0.
            maptran = pyproj.Proj(proj='stere',lon_0=lon0,lat_0=lat0,R=re)
            # boundary polygon for ortho/gnom/nsper projection
            # in stereographic coordinates.
            b = self._boundarypolyll.boundary
            blons = b[:,0]; blats = b[:,1]
            b[:,0], b[:,1] = maptran(blons, blats)
            boundarypolyxy = _geoslib.Polygon(b)
        for line in bdatmetafile:
            linesplit = line.split()
            area = float(linesplit[1])
            south = float(linesplit[3])
            north = float(linesplit[4])
            crossdatelineE=False; crossdatelineW=False
            if name == 'gshhs':
                id = linesplit[7]
                if id.endswith('E'):
                    crossdatelineE = True
                elif id.endswith('W'):
                    crossdatelineW = True
            # make sure south/north limits of dateline crossing polygons
            # (Eurasia) are the same, since they will be merged into one.
            # (this avoids having one filtered out and not the other).
            if crossdatelineE:
                south_save=south
                north_save=north
            if crossdatelineW:
                south=south_save
                north=north_save
            if area < 0.: area = 1.e30
            useit = self.latmax>=south and self.latmin<=north and area>self.area_thresh
            if useit:
                typ = int(linesplit[0])
                npts = int(linesplit[2])
                offsetbytes = int(linesplit[5])
                bytecount = int(linesplit[6])
                bdatfile.seek(offsetbytes,0)
                # read in binary string convert into an npts by 2
                # numpy array (first column is lons, second is lats).
                polystring = bdatfile.read(bytecount)
                # binary data is little endian.
                b = np.array(np.frombuffer(polystring,dtype='<f4'),'f8')
                b.shape = (npts,2)
                b2 = b.copy()
                # merge polygons that cross dateline.
                poly = Shape(b)
                # hack to try to avoid having Antartica filled polygon
                # covering entire map (if skipAnart = False, this happens
                # for ortho lon_0=-120, lat_0=60, for example).
                skipAntart = self.projection in tostere and south < -89 and \
                 not hasSP
                if crossdatelineE and not skipAntart:
                    if not poly.is_valid(): poly=poly.fix()
                    polyE = poly
                    continue
                elif crossdatelineW and not skipAntart:
                    if not poly.is_valid(): poly=poly.fix()
                    b = poly.boundary
                    b[:,0] = b[:,0]+360.
                    poly = Shape(b)
                    poly = poly.union(polyE)
                    if not poly.is_valid(): poly=poly.fix()
                    b = poly.boundary
                    b2 = b.copy()
                    # fix Antartica.
                    if name == 'gshhs' and south < -89:
                        b = b[3:,:]
                        b2 = b.copy()
                        poly = Shape(b)
                # if map boundary polygon is a valid one in lat/lon
                # coordinates (i.e. it does not contain either pole),
                # the intersections of the boundary geometries
                # and the map projection region can be computed before
                # transforming the boundary geometry to map projection
                # coordinates (this saves time, especially for small map
                # regions and high-resolution boundary geometries).
                if not containsPole:
                    # close Antarctica.
                    if name == 'gshhs' and south < -89:
                        lons2 = b[:,0]
                        lats = b[:,1]
                        lons1 = lons2 - 360.
                        lons3 = lons2 + 360.
                        lons = lons1.tolist()+lons2.tolist()+lons3.tolist()
                        lats = lats.tolist()+lats.tolist()+lats.tolist()
                        lonstart,latstart = lons[0], lats[0]
                        lonend,latend = lons[-1], lats[-1]
                        lons.insert(0,lonstart)
                        lats.insert(0,-90.)
                        lons.append(lonend)
                        lats.append(-90.)
                        b = np.empty((len(lons),2),np.float64)
                        b[:,0] = lons; b[:,1] = lats
                        poly = Shape(b)
                        if not poly.is_valid(): poly=poly.fix()
                        # if polygon instersects map projection
                        # region, process it.
                        if poly.intersects(boundarypolyll):
                            if name != 'gshhs' or as_polygons:
                                geoms = poly.intersection(boundarypolyll)
                            else:
                                # convert polygons to line segments
                                poly = _geoslib.LineString(poly.boundary)
                                geoms = poly.intersection(boundarypolyll)
                            # iterate over geometries in intersection.
                            for psub in geoms:
                                b = psub.boundary
                                blons = b[:,0]; blats = b[:,1]
                                bx, by = self(blons, blats)
                                polygons.append(list(zip(bx,by)))
                                polygon_types.append(typ)
                    else:
                        # create duplicate polygons shifted by -360 and +360
                        # (so as to properly treat polygons that cross
                        # Greenwich meridian).
                        b2[:,0] = b[:,0]-360
                        poly1 = Shape(b2)
                        b2[:,0] = b[:,0]+360
                        poly2 = Shape(b2)
                        polys = [poly1,poly,poly2]
                        for poly in polys:
                            # try to fix "non-noded intersection" errors.
                            if not poly.is_valid(): poly=poly.fix()
                            # if polygon instersects map projection
                            # region, process it.
                            if poly.intersects(boundarypolyll):
                                if name != 'gshhs' or as_polygons:
                                    geoms = poly.intersection(boundarypolyll)
                                else:
                                    # convert polygons to line segments
                                    # note: use fix method here or Eurasia
                                    # line segments sometimes disappear.
                                    poly = _geoslib.LineString(poly.fix().boundary)
                                    geoms = poly.intersection(boundarypolyll)
                                # iterate over geometries in intersection.
                                for psub in geoms:
                                    b = psub.boundary
                                    blons = b[:,0]; blats = b[:,1]
                                    # transformation from lat/lon to
                                    # map projection coordinates.
                                    bx, by = self(blons, blats)
                                    if not as_polygons or len(bx) > 4:
                                        polygons.append(list(zip(bx,by)))
                                        polygon_types.append(typ)
                # if map boundary polygon is not valid in lat/lon
                # coordinates, compute intersection between map
                # projection region and boundary geometries in map
                # projection coordinates.
                else:
                    # transform coordinates from lat/lon
                    # to map projection coordinates.
                    # special case for ortho/gnom/nsper, compute coastline polygon
                    # vertices in stereographic coords.
                    if name == 'gshhs' and as_polygons and self.projection in tostere:
                        b[:,0], b[:,1] = maptran(b[:,0], b[:,1])
                    else:
                        b[:,0], b[:,1] = self(b[:,0], b[:,1])
                    goodmask = np.logical_and(b[:,0]<1.e20,b[:,1]<1.e20)
                    # if less than two points are valid in
                    # map proj coords, skip this geometry.
                    if np.sum(goodmask) <= 1: continue
                    if name != 'gshhs' or (name == 'gshhs' and not as_polygons):
                        # if not a polygon,
                        # just remove parts of geometry that are undefined
                        # in this map projection.
                        bx = np.compress(goodmask, b[:,0])
                        by = np.compress(goodmask, b[:,1])
                        # split coastline segments that jump across entire plot.
                        xd = (bx[1:]-bx[0:-1])**2
                        yd = (by[1:]-by[0:-1])**2
                        dist = np.sqrt(xd+yd)
                        split = dist > 0.1*(self.xmax-self.xmin)
                        if np.sum(split) and self.projection not in _cylproj:
                            ind = (np.compress(split,np.squeeze(split*np.indices(xd.shape)))+1).tolist()
                            iprev = 0
                            ind.append(len(xd))
                            for i in ind:
                                # don't add empty lists.
                                if len(list(range(iprev,i))):
                                    polygons.append(list(zip(bx[iprev:i],by[iprev:i])))
                                iprev = i
                        else:
                            polygons.append(list(zip(bx,by)))
                        polygon_types.append(typ)
                        continue
                    # create a GEOS geometry object.
                    if name == 'gshhs' and not as_polygons:
                        # convert polygons to line segments
                        poly = _geoslib.LineString(poly.boundary)
                    else:
                        # this is a workaround to avoid
                        # GEOS_ERROR: CGAlgorithmsDD::orientationIndex encountered NaN/Inf numbers
                        b[np.isposinf(b)] = 1e20
                        b[np.isneginf(b)] = -1e20
                        poly = Shape(b)
                    # this is a workaround to avoid
                    # "GEOS_ERROR: TopologyException:
                    # found non-noded intersection between ..."
                    if not poly.is_valid(): poly=poly.fix()
                    # if geometry instersects map projection
                    # region, and doesn't have any invalid points, process it.
                    if goodmask.all() and poly.intersects(boundarypolyxy):
                        # if geometry intersection calculation fails,
                        # just move on.
                        try:
                            geoms = poly.intersection(boundarypolyxy)
                        except:
                            continue
                        # iterate over geometries in intersection.
                        for psub in geoms:
                            b = psub.boundary
                            # if projection in ['ortho','gnom','nsper'],
                            # transform polygon from stereographic
                            # to ortho/gnom/nsper coordinates.
                            if self.projection in tostere:
                                # if coastline polygon covers more than 99%
                                # of map region for fulldisk projection,
                                # it's probably bogus, so skip it.
                                #areafrac = psub.area()/boundarypolyxy.area()
                                #if self.projection == ['ortho','nsper']:
                                #    if name == 'gshhs' and\
                                #       self._fulldisk and\
                                #       areafrac > 0.99: continue
                                # inverse transform from stereographic
                                # to lat/lon.
                                b[:,0], b[:,1] = maptran(b[:,0], b[:,1], inverse=True)
                                # orthographic/gnomonic/nsper.
                                b[:,0], b[:,1]= self(b[:,0], b[:,1])
                            if not as_polygons or len(b) > 4:
                                polygons.append(list(zip(b[:,0],b[:,1])))
                                polygon_types.append(typ)
        bdatfile.close()
        bdatmetafile.close()
        return polygons, polygon_types

    def _getmapboundary(self):
        """
        create map boundary polygon (in lat/lon and x/y coordinates)
        """
        nx = 100; ny = 100
        maptran = self
        if self.projection in ['ortho','geos','nsper']:
            # circular region.
            thetas = np.linspace(0.,2.*np.pi,2*nx*ny)[:-1]
            rminor = self._height
            rmajor = self._width
            x = rmajor*np.cos(thetas) + rmajor
            y = rminor*np.sin(thetas) + rminor
            b = np.empty((len(x),2),np.float64)
            b[:,0]=x; b[:,1]=y
            boundaryxy = _geoslib.Polygon(b)
            # compute proj instance for full disk, if necessary.
            if not self._fulldisk:
                projparms = self.projparams.copy()
                del projparms['x_0']
                del projparms['y_0']
                if self.projection == 'ortho':
                    llcrnrx = -self.rmajor
                    llcrnry = -self.rmajor
                    urcrnrx = -llcrnrx
                    urcrnry = -llcrnry
                else:
                    llcrnrx = -self._width
                    llcrnry = -self._height
                    urcrnrx = -llcrnrx
                    urcrnry = -llcrnry
                projparms['x_0']=-llcrnrx
                projparms['y_0']=-llcrnry
                maptran = pyproj.Proj(projparms)
        elif self.projection == 'aeqd' and self._fulldisk:
            # circular region.
            thetas = np.linspace(0.,2.*np.pi,2*nx*ny)[:-1]
            rminor = self._height
            rmajor = self._width
            x = rmajor*np.cos(thetas) + rmajor
            y = rminor*np.sin(thetas) + rminor
            b = np.empty((len(x),2),np.float64)
            b[:,0]=x; b[:,1]=y
            boundaryxy = _geoslib.Polygon(b)
        elif self.projection in _pseudocyl:
            nx = 10*nx; ny = 10*ny
            # quasi-elliptical region.
            lon_0 = self.projparams['lon_0']
            # left side
            lats1 = np.linspace(-89.9999,89.9999,ny).tolist()
            lons1 = len(lats1)*[lon_0-179.9]
            # top.
            lons2 = np.linspace(lon_0-179.9,lon_0+179.9,nx).tolist()
            lats2 = len(lons2)*[89.9999]
            # right side
            lats3 = np.linspace(89.9999,-89.9999,ny).tolist()
            lons3 = len(lats3)*[lon_0+179.9]
            # bottom.
            lons4 = np.linspace(lon_0+179.9,lon_0-179.9,nx).tolist()
            lats4 = len(lons4)*[-89.9999]
            lons = np.array(lons1+lons2+lons3+lons4,np.float64)
            lats = np.array(lats1+lats2+lats3+lats4,np.float64)
            x, y = maptran(lons,lats)
            b = np.empty((len(x),2),np.float64)
            b[:,0]=x; b[:,1]=y
            boundaryxy = _geoslib.Polygon(b)
        else: # all other projections are rectangular.
            nx = 100*nx; ny = 100*ny
            # left side (x = xmin, ymin <= y <= ymax)
            yy = np.linspace(self.ymin, self.ymax, ny)[:-1]
            x = len(yy)*[self.xmin]; y = yy.tolist()
            # top (y = ymax, xmin <= x <= xmax)
            xx = np.linspace(self.xmin, self.xmax, nx)[:-1]
            x = x + xx.tolist()
            y = y + len(xx)*[self.ymax]
            # right side (x = xmax, ymin <= y <= ymax)
            yy = np.linspace(self.ymax, self.ymin, ny)[:-1]
            x = x + len(yy)*[self.xmax]; y = y + yy.tolist()
            # bottom (y = ymin, xmin <= x <= xmax)
            xx = np.linspace(self.xmax, self.xmin, nx)[:-1]
            x = x + xx.tolist()
            y = y + len(xx)*[self.ymin]
            x = np.array(x,np.float64)
            y = np.array(y,np.float64)
            b = np.empty((4,2),np.float64)
            b[:,0]=[self.xmin,self.xmin,self.xmax,self.xmax]
            b[:,1]=[self.ymin,self.ymax,self.ymax,self.ymin]
            boundaryxy = _geoslib.Polygon(b)
        if self.projection in _cylproj:
            # make sure map boundary doesn't quite include pole.
            if self.urcrnrlat > 89.9999:
                urcrnrlat = 89.9999
            else:
                urcrnrlat = self.urcrnrlat
            if self.llcrnrlat < -89.9999:
                llcrnrlat = -89.9999
            else:
                llcrnrlat = self.llcrnrlat
            lons = [self.llcrnrlon, self.llcrnrlon, self.urcrnrlon, self.urcrnrlon]
            lats = [llcrnrlat, urcrnrlat, urcrnrlat, llcrnrlat]
            self.boundarylonmin = min(lons)
            self.boundarylonmax = max(lons)
            x, y = self(lons, lats)
            b = np.empty((len(x),2),np.float64)
            b[:,0]=x; b[:,1]=y
            boundaryxy = _geoslib.Polygon(b)
        else:
            if self.projection not in _pseudocyl:
                lons, lats = maptran(x,y,inverse=True)
                # fix lons so there are no jumps.
                n = 1
                lonprev = lons[0]
                for lon,lat in zip(lons[1:],lats[1:]):
                    if np.abs(lon-lonprev) > 90.:
                        if lonprev < 0:
                            lon = lon - 360.
                        else:
                            lon = lon + 360
                        lons[n] = lon
                    lonprev = lon
                    n = n + 1
                self.boundarylonmin = lons.min()
                self.boundarylonmax = lons.max()
                # for circular full disk projections where boundary is
                # a latitude circle, set boundarylonmax and boundarylonmin
                # to cover entire world (so parallels will be drawn).
                if self._fulldisk and \
                   np.abs(self.boundarylonmax-self.boundarylonmin) < 1.:
                   self.boundarylonmin = -180.
                   self.boundarylonmax = 180.
        b = np.empty((len(lons),2),np.float64)
        b[:,0] = lons; b[:,1] = lats
        boundaryll = _geoslib.Polygon(b)
        return lons, lats, boundaryll, boundaryxy


    def drawmapboundary(self,color='k',linewidth=1.0,fill_color=None,\
                        zorder=None,ax=None):
        """
        draw boundary around map projection region, optionally
        filling interior of region.

        .. tabularcolumns:: |l|L|

        ==============   ====================================================
        Keyword          Description
        ==============   ====================================================
        linewidth        line width for boundary (default 1.)
        color            color of boundary line (default black)
        fill_color       fill the map region background with this
                         color (default is to fill with axis
                         background color). If set to the string
                         'none', no filling is done.
        zorder           sets the zorder for filling map background
                         (default 0).
        ax               axes instance to use
                         (default None, use default axes instance).
        ==============   ====================================================

        returns matplotlib.collections.PatchCollection representing map boundary.
        """
        # get current axes instance (if none specified).
        ax = ax or self._check_ax()
        # if no fill_color given, use axes background color.
        # if fill_color is string 'none', really don't fill.
        if fill_color is None:
            if _matplotlib_version >= '2.0':
                fill_color = ax.get_facecolor()
            else:
                fill_color = ax.get_axis_bgcolor()
        elif fill_color == 'none' or fill_color == 'None':
            fill_color = None
        limb = None
        if self.projection in ['ortho','geos','nsper'] or (self.projection=='aeqd' and\
           self._fulldisk):
            limb = Ellipse((self._width,self._height),2.*self._width,2.*self._height)
        if self.projection in ['ortho','geos','nsper','aeqd'] and self._fulldisk:
            # elliptical region.
            ax.set_frame_on(False)
        elif self.projection in _pseudocyl:  # elliptical region.
            ax.set_frame_on(False)
            nx = 100; ny = 100
            if self.projection == 'vandg':
                nx = 10*nx; ny = 10*ny
            # quasi-elliptical region.
            lon_0 = self.projparams['lon_0']
            # left side
            lats1 = np.linspace(-89.9999,89.99999,ny).tolist()
            lons1 = len(lats1)*[lon_0-179.9]
            # top.
            lons2 = np.linspace(lon_0-179.9999,lon_0+179.9999,nx).tolist()
            lats2 = len(lons2)*[89.9999]
            # right side
            lats3 = np.linspace(89.9999,-89.9999,ny).tolist()
            lons3 = len(lats3)*[lon_0+179.9999]
            # bottom.
            lons4 = np.linspace(lon_0+179.9999,lon_0-179.9999,nx).tolist()
            lats4 = len(lons4)*[-89.9999]
            lons = np.array(lons1+lons2+lons3+lons4,np.float64)
            lats = np.array(lats1+lats2+lats3+lats4,np.float64)
            x, y = self(lons,lats)
            xy = list(zip(x,y))
            limb = Polygon(xy)
        elif self.round:
            ax.set_frame_on(False)
            limb = Circle((0.5*(self.xmax+self.xmin),0.5*(self.ymax+self.ymin)),
                    radius=0.5*(self.xmax-self.xmin),fc='none')
        else: # all other projections are rectangular.
            ax.set_frame_on(True)
            for spine in ax.spines.values():
                spine.set_linewidth(linewidth)
                spine.set_edgecolor(color)
                if zorder is not None:
                    spine.set_zorder(zorder)
            if self.projection not in ['geos','ortho','nsper']:
                limb = ax.patch

        if limb is not None:
            if limb is not ax.patch:
                ax.add_patch(limb)
            self._mapboundarydrawn = limb
            if fill_color is None:
                limb.set_fill(False)
            else:
                limb.set_facecolor(fill_color)
                limb.set_zorder(0)
            limb.set_edgecolor(color)
            limb.set_linewidth(linewidth)
            if zorder is not None:
                limb.set_zorder(zorder)
            limb.set_clip_on(True)
        # set axes limits to fit map region.
        self.set_axes_limits(ax=ax)
        return limb

    def fillcontinents(self,color='0.8',lake_color=None,ax=None,zorder=None,alpha=None):
        """
        Fill continents.

        .. tabularcolumns:: |l|L|

        ==============   ====================================================
        Keyword          Description
        ==============   ====================================================
        color            color to fill continents (default gray).
        lake_color       color to fill inland lakes (default axes background).
        ax               axes instance (overrides default axes instance).
        zorder           sets the zorder for the continent polygons (if not
                         specified, uses default zorder for a Polygon patch).
                         Set to zero if you want to paint over the filled
                         continents).
        alpha            sets alpha transparency for continent polygons
        ==============   ====================================================

        After filling continents, lakes are re-filled with
        axis background color.

        returns a list of matplotlib.patches.Polygon objects.
        """
        if self.resolution is None:
            raise AttributeError('there are no boundary datasets associated with this Basemap instance')
        # get current axes instance (if none specified).
        ax = ax or self._check_ax()
        # get axis background color.
        if _matplotlib_version >= '2.0':
            axisbgc = ax.get_facecolor()
        else:
            axisbgc = ax.get_axis_bgcolor()
        npoly = 0
        polys = []
        for x,y in self.coastpolygons:
            xa = np.array(x,np.float32)
            ya = np.array(y,np.float32)
        # check to see if all four corners of domain in polygon (if so,
        # don't draw since it will just fill in the whole map).
        # ** turn this off for now since it prevents continents that
        # fill the whole map from being filled **
            #delx = 10; dely = 10
            #if self.projection in ['cyl']:
            #    delx = 0.1
            #    dely = 0.1
            #test1 = np.fabs(xa-self.urcrnrx) < delx
            #test2 = np.fabs(xa-self.llcrnrx) < delx
            #test3 = np.fabs(ya-self.urcrnry) < dely
            #test4 = np.fabs(ya-self.llcrnry) < dely
            #hasp1 = np.sum(test1*test3)
            #hasp2 = np.sum(test2*test3)
            #hasp4 = np.sum(test2*test4)
            #hasp3 = np.sum(test1*test4)
            #if not hasp1 or not hasp2 or not hasp3 or not hasp4:
            if 1:
                xy = list(zip(xa.tolist(),ya.tolist()))
                if self.coastpolygontypes[npoly] not in [2,4]:
                    poly = Polygon(xy,facecolor=color,edgecolor=color,linewidth=0)
                else: # lakes filled with background color by default
                    if lake_color is None:
                        poly = Polygon(xy,facecolor=axisbgc,edgecolor=axisbgc,linewidth=0)
                    else:
                        poly = Polygon(xy,facecolor=lake_color,edgecolor=lake_color,linewidth=0)
                if zorder is not None:
                    poly.set_zorder(zorder)
                if alpha is not None:
                    poly.set_alpha(alpha)
                ax.add_patch(poly)
                polys.append(poly)
            npoly = npoly + 1
        # set axes limits to fit map region.
        self.set_axes_limits(ax=ax)
        # clip continent polygons to map limbs
        polys,c = self._cliplimb(ax,polys)
        return polys

    def _cliplimb(self,ax,coll):
        if not self._mapboundarydrawn:
            return coll, None
        c = self._mapboundarydrawn
        if c not in ax.patches:
            p = ax.add_patch(c)
            #p.set_clip_on(False)
        try:
            coll.set_clip_path(c)
        except:
            for item in coll:
                item.set_clip_path(c)
        return coll,c

    def drawcoastlines(self,linewidth=1.,linestyle='solid',color='k',antialiased=1,ax=None,zorder=None):
        """
        Draw coastlines.

        .. tabularcolumns:: |l|L|

        ==============   ====================================================
        Keyword          Description
        ==============   ====================================================
        linewidth        coastline width (default 1.)
        linestyle        coastline linestyle (default solid)
        color            coastline color (default black)
        antialiased      antialiasing switch for coastlines (default True).
        ax               axes instance (overrides default axes instance)
        zorder           sets the zorder for the coastlines (if not specified,
                         uses default zorder for
                         matplotlib.patches.LineCollections).
        ==============   ====================================================

        returns a matplotlib.patches.LineCollection object.
        """
        if self.resolution is None:
            raise AttributeError('there are no boundary datasets associated with this Basemap instance')
        # get current axes instance (if none specified).
        ax = ax or self._check_ax()
        coastlines = LineCollection(self.coastsegs,antialiaseds=(antialiased,))
        coastlines.set_color(color)
        coastlines.set_linestyle(linestyle)
        coastlines.set_linewidth(linewidth)
        coastlines.set_label('_nolabel_')
        if zorder is not None:
            coastlines.set_zorder(zorder)
        ax.add_collection(coastlines)
        # set axes limits to fit map region.
        self.set_axes_limits(ax=ax)
        # clip to map limbs
        coastlines,c = self._cliplimb(ax,coastlines)
        return coastlines

    def drawcountries(self,linewidth=0.5,linestyle='solid',color='k',antialiased=1,ax=None,zorder=None):
        """
        Draw country boundaries.

        .. tabularcolumns:: |l|L|

        ==============   ====================================================
        Keyword          Description
        ==============   ====================================================
        linewidth        country boundary line width (default 0.5)
        linestyle        coastline linestyle (default solid)
        color            country boundary line color (default black)
        antialiased      antialiasing switch for country boundaries (default
                         True).
        ax               axes instance (overrides default axes instance)
        zorder           sets the zorder for the country boundaries (if not
                         specified uses default zorder for
                         matplotlib.patches.LineCollections).
        ==============   ====================================================

        returns a matplotlib.patches.LineCollection object.
        """
        if self.resolution is None:
            raise AttributeError('there are no boundary datasets associated with this Basemap instance')
        # read in country line segments, only keeping those that
        # intersect map boundary polygon.
        if not hasattr(self,'cntrysegs'):
            self.cntrysegs, types = self._readboundarydata('countries')
        # get current axes instance (if none specified).
        ax = ax or self._check_ax()
        countries = LineCollection(self.cntrysegs,antialiaseds=(antialiased,))
        countries.set_color(color)
        countries.set_linestyle(linestyle)
        countries.set_linewidth(linewidth)
        countries.set_label('_nolabel_')
        if zorder is not None:
            countries.set_zorder(zorder)
        ax.add_collection(countries)
        # set axes limits to fit map region.
        self.set_axes_limits(ax=ax)
        # clip countries to map limbs
        countries,c = self._cliplimb(ax,countries)
        return countries

    def drawstates(self,linewidth=0.5,linestyle='solid',color='k',antialiased=1,ax=None,zorder=None):
        """
        Draw state boundaries in Americas.

        .. tabularcolumns:: |l|L|

        ==============   ====================================================
        Keyword          Description
        ==============   ====================================================
        linewidth        state boundary line width (default 0.5)
        linestyle        coastline linestyle (default solid)
        color            state boundary line color (default black)
        antialiased      antialiasing switch for state boundaries
                         (default True).
        ax               axes instance (overrides default axes instance)
        zorder           sets the zorder for the state boundaries (if not
                         specified, uses default zorder for
                         matplotlib.patches.LineCollections).
        ==============   ====================================================

        returns a matplotlib.patches.LineCollection object.
        """
        if self.resolution is None:
            raise AttributeError('there are no boundary datasets associated with this Basemap instance')
        # read in state line segments, only keeping those that
        # intersect map boundary polygon.
        if not hasattr(self,'statesegs'):
            self.statesegs, types = self._readboundarydata('states')
        # get current axes instance (if none specified).
        ax = ax or self._check_ax()
        states = LineCollection(self.statesegs,antialiaseds=(antialiased,))
        states.set_color(color)
        states.set_linestyle(linestyle)
        states.set_linewidth(linewidth)
        states.set_label('_nolabel_')
        if zorder is not None:
            states.set_zorder(zorder)
        ax.add_collection(states)
        # set axes limits to fit map region.
        self.set_axes_limits(ax=ax)
        # clip states to map limbs
        states,c = self._cliplimb(ax,states)
        return states

    def drawcounties(self,linewidth=0.1,linestyle='solid',color='k',antialiased=1,
                     facecolor='none',ax=None,zorder=None,drawbounds=False):
        """
        Draw county boundaries in US. The county boundary shapefile
        originates with the NOAA Coastal Geospatial Data Project
        (http://coastalgeospatial.noaa.gov/data_gis.html).

        .. tabularcolumns:: |l|L|

        ==============   ====================================================
        Keyword          Description
        ==============   ====================================================
        linewidth        county boundary line width (default 0.1)
        linestyle        coastline linestyle (default solid)
        color            county boundary line color (default black)
        facecolor        fill color of county (default is no fill)
        antialiased      antialiasing switch for county boundaries
                         (default True).
        ax               axes instance (overrides default axes instance)
        zorder           sets the zorder for the county boundaries (if not
                         specified, uses default zorder for
                         matplotlib.patches.LineCollections).
        ==============   ====================================================

        returns a matplotlib.patches.LineCollection object.
        """
        ax = ax or self._check_ax()
        gis_file = os.path.join(basemap_datadir,'UScounties')
        county_info = self.readshapefile(gis_file,'counties',\
                      default_encoding='latin-1',drawbounds=drawbounds)
        counties = [coords for coords in self.counties]
        counties = PolyCollection(counties)
        counties.set_linestyle(linestyle)
        counties.set_linewidth(linewidth)
        counties.set_edgecolor(color)
        counties.set_facecolor(facecolor)
        counties.set_label('counties')
        if zorder:
            counties.set_zorder(zorder)
        ax.add_collection(counties)
        return counties

    def drawrivers(self,linewidth=0.5,linestyle='solid',color='k',antialiased=1,ax=None,zorder=None):
        """
        Draw major rivers.

        .. tabularcolumns:: |l|L|

        ==============   ====================================================
        Keyword          Description
        ==============   ====================================================
        linewidth        river boundary line width (default 0.5)
        linestyle        coastline linestyle (default solid)
        color            river boundary line color (default black)
        antialiased      antialiasing switch for river boundaries (default
                         True).
        ax               axes instance (overrides default axes instance)
        zorder           sets the zorder for the rivers (if not
                         specified uses default zorder for
                         matplotlib.patches.LineCollections).
        ==============   ====================================================

        returns a matplotlib.patches.LineCollection object.
        """
        if self.resolution is None:
            raise AttributeError('there are no boundary datasets associated with this Basemap instance')
        # read in river line segments, only keeping those that
        # intersect map boundary polygon.
        if not hasattr(self,'riversegs'):
            self.riversegs, types = self._readboundarydata('rivers')
        # get current axes instance (if none specified).
        ax = ax or self._check_ax()
        rivers = LineCollection(self.riversegs,antialiaseds=(antialiased,))
        rivers.set_color(color)
        rivers.set_linestyle(linestyle)
        rivers.set_linewidth(linewidth)
        rivers.set_label('_nolabel_')
        if zorder is not None:
            rivers.set_zorder(zorder)
        ax.add_collection(rivers)
        # set axes limits to fit map region.
        self.set_axes_limits(ax=ax)
        # clip rivers to map limbs
        rivers,c = self._cliplimb(ax,rivers)
        return rivers

    def is_land(self,xpt,ypt):
        """
        Returns True if the given x,y point (in projection coordinates) is
        over land, False otherwise.  The definition of land is based upon
        the GSHHS coastline polygons associated with the class instance.
        Points over lakes inside land regions are not counted as land points.
        """
        if self.resolution is None: return None
        landpt = False
        for poly in self.landpolygons:
            landpt = _geoslib.Point((xpt,ypt)).within(poly)
            if landpt: break
        lakept = False
        for poly in self.lakepolygons:
            lakept = _geoslib.Point((xpt,ypt)).within(poly)
            if lakept: break
        return landpt and not lakept

    def readshapefile(self,shapefile,name,drawbounds=True,zorder=None,
                      linewidth=0.5,color='k',antialiased=1,ax=None,
                      default_encoding='utf-8',encoding_errors='strict'):
        """
        Read in shape file, optionally draw boundaries on map.

        .. note::
          - Assumes shapes are 2D
          - only works for Point, MultiPoint, Polyline and Polygon shapes.
          - vertices/points must be in geographic (lat/lon) coordinates.

        Mandatory Arguments:

        .. tabularcolumns:: |l|L|

        ==============   ====================================================
        Argument         Description
        ==============   ====================================================
        shapefile        path to shapefile components.  Example:
                         shapefile='/home/jeff/esri/world_borders' assumes
                         that world_borders.shp, world_borders.shx and
                         world_borders.dbf live in /home/jeff/esri.
        name             name for Basemap attribute to hold the shapefile
                         vertices or points in map projection
                         coordinates. Class attribute name+'_info' is a list
                         of dictionaries, one for each shape, containing
                         attributes of each shape from dbf file, For
                         example, if name='counties', self.counties
                         will be a list of x,y vertices for each shape in
                         map projection  coordinates and self.counties_info
                         will be a list of dictionaries with shape
                         attributes.  Rings in individual Polygon
                         shapes are split out into separate polygons, and
                         additional keys 'RINGNUM' and 'SHAPENUM' are added
                         to the shape attribute dictionary.
        ==============   ====================================================

        The following optional keyword arguments are only relevant for Polyline
        and Polygon shape types, for Point and MultiPoint shapes they are
        ignored.

        .. tabularcolumns:: |l|L|

        ==============   ====================================================
        Keyword          Description
        ==============   ====================================================
        drawbounds       draw boundaries of shapes (default True).
        zorder           shape boundary zorder (if not specified,
                         default for mathplotlib.lines.LineCollection
                         is used).
        linewidth        shape boundary line width (default 0.5)
        color            shape boundary line color (default black)
        antialiased      antialiasing switch for shape boundaries
                         (default True).
        ax               axes instance (overrides default axes instance)
        default_encoding encoding used to parse properties from .dbf files
                         (default utf-8)
        encoding_errors  encoding error handling (default strict), other
                         possible values: ignore, replace and backslashreplace
        ==============   ====================================================

        A tuple (num_shapes, type, min, max) containing shape file info
        is returned.
        num_shapes is the number of shapes, type is the type code (one of
        the SHPT* constants defined in the shapelib module, see
        http://shapelib.maptools.org/shp_api.html) and min and
        max are 4-element lists with the minimum and maximum values of the
        vertices. If ``drawbounds=True`` a
        matplotlib.patches.LineCollection object is appended to the tuple.
        """
        import shapefile as shp
        from shapefile import Reader
        shp.default_encoding = default_encoding
        if not os.path.exists('%s.shp'%shapefile):
            raise IOError('cannot locate %s.shp'%shapefile)
        if not os.path.exists('%s.shx'%shapefile):
            raise IOError('cannot locate %s.shx'%shapefile)
        if not os.path.exists('%s.dbf'%shapefile):
            raise IOError('cannot locate %s.dbf'%shapefile)
        # open shapefile, read vertices for each object, convert
        # to map projection coordinates (only works for 2D shape types).
        try:
            shf = Reader(shapefile, encoding=default_encoding,
                         encodingErrors=encoding_errors)
        except:
            raise IOError('error reading shapefile %s.shp' % shapefile)
        fields = shf.fields
        coords = []; attributes = []
        msg=dedent("""
        shapefile must have lat/lon vertices  - it looks like this one has vertices
        in map projection coordinates. You can convert the shapefile to geographic
        coordinates using the shpproj utility from the shapelib tools
        (http://shapelib.maptools.org/shapelib-tools.html)""")
        shptype = shf.shapes()[0].shapeType
        bbox = shf.bbox.tolist()
        info = (shf.numRecords,shptype,bbox[0:2]+[0.,0.],bbox[2:]+[0.,0.])
        npoly = 0
        for shprec in shf.shapeRecords():
            shp = shprec.shape; rec = shprec.record
            npoly = npoly + 1
            if shptype != shp.shapeType:
                raise ValueError('readshapefile can only handle a single shape type per file')
            if shptype not in [1,3,5,8]:
                raise ValueError('readshapefile can only handle 2D shape types')
            verts = shp.points
            if shptype in [1,8]: # a Point or MultiPoint shape.
                lons, lats = list(zip(*verts))
                if max(lons) > 721. or min(lons) < -721. or max(lats) > 90.01 or min(lats) < -90.01:
                    raise ValueError(msg)
                # if latitude is slightly greater than 90, truncate to 90
                lats = [max(min(lat, 90.0), -90.0) for lat in lats]
                if len(verts) > 1: # MultiPoint
                    x,y = self(lons, lats)
                    coords.append(list(zip(x,y)))
                else: # single Point
                    x,y = self(lons[0], lats[0])
                    coords.append((x,y))
                attdict={}
                for r,key in zip(rec,fields[1:]):
                    attdict[key[0]]=r
                attributes.append(attdict)
            else: # a Polyline or Polygon shape.
                parts = shp.parts.tolist()
                ringnum = 0
                for indx1,indx2 in zip(parts,parts[1:]+[len(verts)]):
                    ringnum = ringnum + 1
                    lons, lats = list(zip(*verts[indx1:indx2]))
                    if max(lons) > 721. or min(lons) < -721. or max(lats) > 90.01 or min(lats) < -90.01:
                        raise ValueError(msg)
                    # if latitude is slightly greater than 90, truncate to 90
                    lats = [max(min(lat, 90.0), -90.0) for lat in lats]
                    x, y = self(lons, lats)
                    coords.append(list(zip(x,y)))
                    attdict={}
                    for r,key in zip(rec,fields[1:]):
                        attdict[key[0]]=r
                    # add information about ring number to dictionary.
                    attdict['RINGNUM'] = ringnum
                    attdict['SHAPENUM'] = npoly
                    attributes.append(attdict)
        # draw shape boundaries for polylines, polygons  using LineCollection.
        if shptype not in [1,8] and drawbounds:
            # get current axes instance (if none specified).
            ax = ax or self._check_ax()
            # make LineCollections for each polygon.
            lines = LineCollection(coords,antialiaseds=(1,))
            lines.set_color(color)
            lines.set_linewidth(linewidth)
            lines.set_label('_nolabel_')
            if zorder is not None:
               lines.set_zorder(zorder)
            ax.add_collection(lines)
            # set axes limits to fit map region.
            self.set_axes_limits(ax=ax)
            # clip boundaries to map limbs
            lines,c = self._cliplimb(ax,lines)
            info = info + (lines,)
        self.__dict__[name]=coords
        self.__dict__[name+'_info']=attributes
        return info

    def drawparallels(self,circles,color='k',textcolor='k',linewidth=1.,zorder=None, \
                      dashes=[1,1],labels=[0,0,0,0],labelstyle=None, \
                      fmt='%g',xoffset=None,yoffset=None,ax=None,latmax=None,
                      **text_kwargs):
        """
        Draw and label parallels (latitude lines) for values (in degrees)
        given in the sequence ``circles``.

        .. tabularcolumns:: |l|L|

        ==============   ====================================================
        Keyword          Description
        ==============   ====================================================
        color            color to draw parallels (default black).
        textcolor        color to draw labels (default black).
        linewidth        line width for parallels (default 1.)
        zorder           sets the zorder for parallels (if not specified,
                         uses default zorder for matplotlib.lines.Line2D
                         objects).
        dashes           dash pattern for parallels (default [1,1], i.e.
                         1 pixel on, 1 pixel off).
        labels           list of 4 values (default [0,0,0,0]) that control
                         whether parallels are labelled where they intersect
                         the left, right, top or bottom of the plot. For
                         example labels=[1,0,0,1] will cause parallels
                         to be labelled where they intersect the left and
                         and bottom of the plot, but not the right and top.
        labelstyle       if set to "+/-", north and south latitudes are
                         labelled with "+" and "-", otherwise they are
                         labelled with "N" and "S".
        fmt              a format string to format the parallel labels
                         (default '%g') **or** a function that takes a
                         latitude value in degrees as it's only argument
                         and returns a formatted string.
        xoffset          label offset from edge of map in x-direction
                         (default is 0.01 times width of map in map
                         projection coordinates).
        yoffset          label offset from edge of map in y-direction
                         (default is 0.01 times height of map in map
                         projection coordinates).
        ax               axes instance (overrides default axes instance)
        latmax           absolute value of latitude to which meridians are drawn
                         (default is 80).
        \**text_kwargs   additional keyword arguments controlling text
                         for labels that are passed on to
                         the text method of the axes instance (see
                         matplotlib.pyplot.text documentation).
        ==============   ====================================================

        returns a dictionary whose keys are the parallel values, and
        whose values are tuples containing lists of the
        matplotlib.lines.Line2D and matplotlib.text.Text instances
        associated with each parallel. Deleting an item from the
        dictionary removes the corresponding parallel from the plot.
        """
        text_kwargs['color']=textcolor # pass textcolor kwarg on to ax.text
        # if celestial=True, don't use "N" and "S" labels.
        if labelstyle is None and self.celestial:
            labelstyle="+/-"
        # get current axes instance (if none specified).
        ax = ax or self._check_ax()
        # don't draw meridians past latmax, always draw parallel at latmax.
        if latmax is None: latmax = 80.
        # offset for labels.
        if yoffset is None:
            yoffset = (self.urcrnry-self.llcrnry)/100.
            if self.aspect > 1:
                yoffset = self.aspect*yoffset
            else:
                yoffset = yoffset/self.aspect
        if xoffset is None:
            xoffset = (self.urcrnrx-self.llcrnrx)/100.

        if self.projection in _cylproj + _pseudocyl:
            lons = np.linspace(self.llcrnrlon, self.urcrnrlon, 10001)
        elif self.projection in ['tmerc']:
            lon_0 = self.projparams['lon_0']
            # tmerc only defined within +/- 90 degrees of lon_0
            lons = np.linspace(lon_0-90,lon_0+90,100001)
        else:
            lonmin = self.boundarylonmin; lonmax = self.boundarylonmax
            lons = np.linspace(lonmin, lonmax, 10001)
        # make sure latmax degree parallel is drawn if projection not merc or cyl or miller
        try:
            circlesl = list(circles)
        except:
            circlesl = circles
        if self.projection not in _cylproj + _pseudocyl:
            if max(circlesl) > 0 and latmax not in circlesl:
                circlesl.append(latmax)
            if min(circlesl) < 0 and -latmax not in circlesl:
                circlesl.append(-latmax)
        xdelta = 0.01*(self.xmax-self.xmin)
        ydelta = 0.01*(self.ymax-self.ymin)
        linecolls = {}
        for circ in circlesl:
            lats = circ*np.ones(len(lons),np.float32)
            x,y = self(lons,lats)
            # remove points outside domain.
            # leave a little slop around edges (3*xdelta)
            # don't really know why, but this appears to be needed to
            # or lines sometimes don't reach edge of plot.
            testx = np.logical_and(x>=self.xmin-3*xdelta,x<=self.xmax+3*xdelta)
            x = np.compress(testx, x)
            y = np.compress(testx, y)
            testy = np.logical_and(y>=self.ymin-3*ydelta,y<=self.ymax+3*ydelta)
            x = np.compress(testy, x)
            y = np.compress(testy, y)
            lines = []
            if len(x) > 1 and len(y) > 1:
                # split into separate line segments if necessary.
                # (not necessary for cylindrical or pseudocylindricl projections)
                xd = (x[1:]-x[0:-1])**2
                yd = (y[1:]-y[0:-1])**2
                dist = np.sqrt(xd+yd)
                if self.projection not in ['cyl','rotpole']:
                    split = dist > self.rmajor/10.
                else:
                    split = dist > 1.
                if np.sum(split) and self.projection not in _cylproj:
                    ind = (np.compress(split,np.squeeze(split*np.indices(xd.shape)))+1).tolist()
                    xl = []
                    yl = []
                    iprev = 0
                    ind.append(len(xd))
                    for i in ind:
                        xl.append(x[iprev:i])
                        yl.append(y[iprev:i])
                        iprev = i
                else:
                    xl = [x]
                    yl = [y]
                # draw each line segment.
                for x,y in zip(xl,yl):
                    # skip if only a point.
                    if len(x) > 1 and len(y) > 1:
                        l = Line2D(x,y,linewidth=linewidth)
                        l.set_color(color)
                        l.set_dashes(dashes)
                        l.set_label('_nolabel_')
                        if zorder is not None:
                            l.set_zorder(zorder)
                        ax.add_line(l)
                        lines.append(l)
            linecolls[circ] = (lines,[])
        # draw labels for parallels
        # parallels not labelled for fulldisk orthographic or geostationary
        if self.projection in ['ortho','geos','nsper','vandg','aeqd'] and max(labels):
            if self.projection == 'vandg' or self._fulldisk:
                sys.stdout.write('Warning: Cannot label parallels on %s basemap' % _projnames[self.projection])
                labels = [0,0,0,0]
        # search along edges of map to see if parallels intersect.
        # if so, find x,y location of intersection and draw a label there.
        dx = (self.xmax-self.xmin)/1000.
        dy = (self.ymax-self.ymin)/1000.
        if self.projection in _pseudocyl:
            lon_0 = self.projparams['lon_0']
        for dolab,side in zip(labels,['l','r','t','b']):
            if not dolab: continue
            # for cylindrical projections, don't draw parallels on top or bottom.
            if self.projection in _cylproj + _pseudocyl and side in ['t','b']: continue
            if side in ['l','r']:
                nmax = int((self.ymax-self.ymin)/dy+1)
                yy = np.linspace(self.llcrnry,self.urcrnry,nmax)
                if side == 'l':
                    if self.projection in _pseudocyl:
                        lats = np.linspace(-89.99,89,99,nmax)
                        if self.celestial:
                            lons = (self.projparams['lon_0']+180.)*np.ones(len(lats),lats.dtype)
                        else:
                            lons = (self.projparams['lon_0']-180.)*np.ones(len(lats),lats.dtype)
                        xx, yy = self(lons, lats)
                    else:
                        xx = self.llcrnrx*np.ones(yy.shape,yy.dtype)
                        lons,lats = self(xx,yy,inverse=True)
                        lons = lons.tolist(); lats = lats.tolist()
                else:
                    if self.projection in _pseudocyl:
                        lats = np.linspace(-89.99,89,99,nmax)
                        if self.celestial:
                           lons = (self.projparams['lon_0']-180.)*np.ones(len(lats),lats.dtype)
                        else:
                           lons = (self.projparams['lon_0']+180.)*np.ones(len(lats),lats.dtype)
                        xx, yy = self(lons, lats)
                    else:
                        xx = self.urcrnrx*np.ones(yy.shape,yy.dtype)
                        lons,lats = self(xx,yy,inverse=True)
                        lons = lons.tolist(); lats = lats.tolist()
                if max(lons) > 1.e20 or max(lats) > 1.e20:
                    raise ValueError('inverse transformation undefined - please adjust the map projection region')
                # adjust so 0 <= lons < 360
                lons = [(lon+360) % 360 for lon in lons]
            else:
                nmax = int((self.xmax-self.xmin)/dx+1)
                xx = np.linspace(self.llcrnrx,self.urcrnrx,nmax)
                if side == 'b':
                    lons,lats = self(xx,self.llcrnry*np.ones(xx.shape,np.float32),inverse=True)
                    lons = lons.tolist(); lats = lats.tolist()
                else:
                    lons,lats = self(xx,self.urcrnry*np.ones(xx.shape,np.float32),inverse=True)
                    lons = lons.tolist(); lats = lats.tolist()
                if max(lons) > 1.e20 or max(lats) > 1.e20:
                    raise ValueError('inverse transformation undefined - please adjust the map projection region')
                # adjust so 0 <= lons < 360
                lons = [(lon+360) % 360 for lon in lons]
            for lat in circles:
                # don't label parallels for round polar plots
                if self.round: continue
                # find index of parallel (there may be two, so
                # search from left and right).
                nl = _searchlist(lats,lat)
                nr = _searchlist(lats[::-1],lat)
                if nr != -1: nr = len(lons)-nr-1
                latlab = _setlatlab(fmt,lat,labelstyle)
                # parallels can intersect each map edge twice.
                for i,n in enumerate([nl,nr]):
                    # don't bother if close to the first label.
                    if i and abs(nr-nl) < 100: continue
                    if n >= 0:
                        t = None
                        if side == 'l':
                            if self.projection in _pseudocyl:
                                if self.celestial:
                                    xlab,ylab = self(lon_0+179.9,lat)
                                else:
                                    xlab,ylab = self(lon_0-179.9,lat)
                            else:
                                xlab = self.llcrnrx
                            xlab = xlab-xoffset
                            if self.projection in _pseudocyl:
                                if lat>0:
                                   t=ax.text(xlab,yy[n],latlab,horizontalalignment='right',verticalalignment='bottom',**text_kwargs)
                                elif lat<0:
                                   t=ax.text(xlab,yy[n],latlab,horizontalalignment='right',verticalalignment='top',**text_kwargs)
                                else:
                                   t=ax.text(xlab,yy[n],latlab,horizontalalignment='right',verticalalignment='center',**text_kwargs)
                            else:
                               t=ax.text(xlab,yy[n],latlab,horizontalalignment='right',verticalalignment='center',**text_kwargs)
                        elif side == 'r':
                            if self.projection in _pseudocyl:
                                if self.celestial:
                                   xlab,ylab = self(lon_0-179.9,lat)
                                else:
                                   xlab,ylab = self(lon_0+179.9,lat)
                            else:
                                xlab = self.urcrnrx
                            xlab = xlab+xoffset
                            if self.projection in _pseudocyl:
                                if lat>0:
                                   t=ax.text(xlab,yy[n],latlab,horizontalalignment='left',verticalalignment='bottom',**text_kwargs)
                                elif lat<0:
                                   t=ax.text(xlab,yy[n],latlab,horizontalalignment='left',verticalalignment='top',**text_kwargs)
                                else:
                                   t=ax.text(xlab,yy[n],latlab,horizontalalignment='left',verticalalignment='center',**text_kwargs)
                            else:
                               t=ax.text(xlab,yy[n],latlab,horizontalalignment='left',verticalalignment='center',**text_kwargs)
                        elif side == 'b':
                            t = ax.text(xx[n],self.llcrnry-yoffset,latlab,horizontalalignment='center',verticalalignment='top',**text_kwargs)
                        else:
                            t = ax.text(xx[n],self.urcrnry+yoffset,latlab,horizontalalignment='center',verticalalignment='bottom',**text_kwargs)
                        if t is not None: linecolls[lat][1].append(t)

        # set axes limits to fit map region.
        self.set_axes_limits(ax=ax)
        keys = list(linecolls.keys()); vals = list(linecolls.values())
        for k,v in zip(keys,vals):
            if v == ([], []):
                del linecolls[k]
            # add a remove method to each tuple.
            else:
                linecolls[k] = _tup(linecolls[k])
        # override __delitem__ in dict to call remove() on values.
        pardict = _dict(linecolls)
        # clip parallels for round polar plots (and delete labels).
        for lines, _ in pardict.values():
            self._cliplimb(ax, lines)
        return pardict

    def drawmeridians(self,meridians,color='k',textcolor='k',linewidth=1., zorder=None,\
                      dashes=[1,1],labels=[0,0,0,0],labelstyle=None,\
                      fmt='%g',xoffset=None,yoffset=None,ax=None,latmax=None,
                      **text_kwargs):
        """
        Draw and label meridians (longitude lines) for values (in degrees)
        given in the sequence ``meridians``.

        .. tabularcolumns:: |l|L|

        ==============   ====================================================
        Keyword          Description
        ==============   ====================================================
        color            color to draw meridians (default black).
        textcolor        color to draw labels (default black).
        linewidth        line width for meridians (default 1.)
        zorder           sets the zorder for meridians (if not specified,
                         uses default zorder for matplotlib.lines.Line2D
                         objects).
        dashes           dash pattern for meridians (default [1,1], i.e.
                         1 pixel on, 1 pixel off).
        labels           list of 4 values (default [0,0,0,0]) that control
                         whether meridians are labelled where they intersect
                         the left, right, top or bottom of the plot. For
                         example labels=[1,0,0,1] will cause meridians
                         to be labelled where they intersect the left and
                         and bottom of the plot, but not the right and top.
        labelstyle       if set to "+/-", east and west longitudes are
                         labelled with "+" and "-", otherwise they are
                         labelled with "E" and "W".
        fmt              a format string to format the meridian labels
                         (default '%g') **or** a function that takes a
                         longitude value in degrees as it's only argument
                         and returns a formatted string.
        xoffset          label offset from edge of map in x-direction
                         (default is 0.01 times width of map in map
                         projection coordinates).
        yoffset          label offset from edge of map in y-direction
                         (default is 0.01 times height of map in map
                         projection coordinates).
        ax               axes instance (overrides default axes instance)
        latmax           absolute value of latitude to which meridians are drawn
                         (default is 80).
        \**text_kwargs   additional keyword arguments controlling text
                         for labels that are passed on to
                         the text method of the axes instance (see
                         matplotlib.pyplot.text documentation).
        ==============   ====================================================

        returns a dictionary whose keys are the meridian values, and
        whose values are tuples containing lists of the
        matplotlib.lines.Line2D and matplotlib.text.Text instances
        associated with each meridian. Deleting an item from the
        dictionary removes the correpsonding meridian from the plot.
        """
        text_kwargs['color']=textcolor # pass textcolor kwarg on to ax.text
        # for cylindrical projections, try to handle wraparound (i.e. if
        # projection is defined in -180 to 0 and user asks for meridians from
        # 180 to 360 to be drawn, it should work)
        if self.projection in _cylproj or self.projection in _pseudocyl:
            def addlon(meridians,madd):
                minside = (madd >= self.llcrnrlon and madd <= self.urcrnrlon)
                if minside and madd not in meridians: meridians.append(madd)
                return meridians
            merids = list(meridians)
            meridians = []
            for m in merids:
                meridians = addlon(meridians,m)
                meridians = addlon(meridians,m+360)
                meridians = addlon(meridians,m-360)
            meridians.sort()
        # if celestial=True, don't use "E" and "W" labels.
        if labelstyle is None and self.celestial:
            labelstyle="+/-"
        # get current axes instance (if none specified).
        ax = ax or self._check_ax()
        # don't draw meridians past latmax, always draw parallel at latmax.
        if latmax is None: latmax = 80. # unused w/ cyl, merc or miller proj.
        # offset for labels.
        if yoffset is None:
            yoffset = (self.urcrnry-self.llcrnry)/100.
            if self.aspect > 1:
                yoffset = self.aspect*yoffset
            else:
                yoffset = yoffset/self.aspect
        if xoffset is None:
            xoffset = (self.urcrnrx-self.llcrnrx)/100.

        lats = np.linspace(self.latmin,self.latmax,10001)
        if self.projection not in _cylproj + _pseudocyl:
            testlat = np.logical_and(lats>-latmax,lats<latmax)
            lats = np.compress(testlat,lats)

        xdelta = 0.01*(self.xmax-self.xmin)
        ydelta = 0.01*(self.ymax-self.ymin)
        linecolls = {}
        for merid in meridians:
            lons = merid*np.ones(len(lats),np.float32)
            x,y = self(lons,lats)
            # remove points outside domain.
            # leave a little slop around edges (3*xdelta)
            # don't really know why, but this appears to be needed to
            # or lines sometimes don't reach edge of plot.
            testx = np.logical_and(x>=self.xmin-3*xdelta,x<=self.xmax+3*xdelta)
            x = np.compress(testx, x)
            y = np.compress(testx, y)
            testy = np.logical_and(y>=self.ymin-3*ydelta,y<=self.ymax+3*ydelta)
            x = np.compress(testy, x)
            y = np.compress(testy, y)
            lines = []
            if len(x) > 1 and len(y) > 1:
                # split into separate line segments if necessary.
                # (not necessary for mercator or cylindrical or miller).
                xd = (x[1:]-x[0:-1])**2
                yd = (y[1:]-y[0:-1])**2
                dist = np.sqrt(xd+yd)
                if self.projection not in ['cyl','rotpole']:
                    split = dist > self.rmajor/10.
                else:
                    split = dist > 1.
                if np.sum(split) and self.projection not in _cylproj:
                    ind = (np.compress(split,np.squeeze(split*np.indices(xd.shape)))+1).tolist()
                    xl = []
                    yl = []
                    iprev = 0
                    ind.append(len(xd))
                    for i in ind:
                        xl.append(x[iprev:i])
                        yl.append(y[iprev:i])
                        iprev = i
                else:
                    xl = [x]
                    yl = [y]
                # draw each line segment.
                for x,y in zip(xl,yl):
                    # skip if only a point.
                    if len(x) > 1 and len(y) > 1:
                        l = Line2D(x,y,linewidth=linewidth)
                        l.set_color(color)
                        l.set_dashes(dashes)
                        l.set_label('_nolabel_')
                        if zorder is not None:
                            l.set_zorder(zorder)
                        ax.add_line(l)
                        lines.append(l)
            linecolls[merid] = (lines,[])
        # draw labels for meridians.
        # meridians not labelled for sinusoidal, hammer, mollweide,
        # VanDerGrinten or full-disk orthographic/geostationary.
        if self.projection in ['sinu','moll','hammer','vandg'] and max(labels):
            sys.stdout.write('Warning: Cannot label meridians on %s basemap' % _projnames[self.projection])
            labels = [0,0,0,0]
        if self.projection in ['ortho','geos','nsper','aeqd'] and max(labels):
            if self._fulldisk and self.boundinglat is None:
                sys.stdout.write(dedent(
                """'Warning: Cannot label meridians on full-disk
                Geostationary, Orthographic or Azimuthal equidistant basemap
                """))
                labels = [0,0,0,0]
        # search along edges of map to see if parallels intersect.
        # if so, find x,y location of intersection and draw a label there.
        dx = (self.xmax-self.xmin)/1000.
        dy = (self.ymax-self.ymin)/1000.
        if self.projection in _pseudocyl:
            lon_0 = self.projparams['lon_0']
            xmin,ymin = self(lon_0-179.9,-90)
            xmax,ymax = self(lon_0+179.9,90)
        for dolab,side in zip(labels,['l','r','t','b']):
            if not dolab or self.round: continue
            # for cylindrical projections, don't draw meridians on left or right.
            if self.projection in _cylproj + _pseudocyl and side in ['l','r']: continue
            if side in ['l','r']:
                nmax = int((self.ymax-self.ymin)/dy+1)
                yy = np.linspace(self.llcrnry,self.urcrnry,nmax)
                if side == 'l':
                    lons,lats = self(self.llcrnrx*np.ones(yy.shape,np.float32),yy,inverse=True)
                    lons = lons.tolist(); lats = lats.tolist()
                else:
                    lons,lats = self(self.urcrnrx*np.ones(yy.shape,np.float32),yy,inverse=True)
                    lons = lons.tolist(); lats = lats.tolist()
                if max(lons) > 1.e20 or max(lats) > 1.e20:
                    raise ValueError('inverse transformation undefined - please adjust the map projection region')
                # adjust so 0 <= lons < 360
                lons = [(lon+360) % 360 for lon in lons]
            else:
                nmax = int((self.xmax-self.xmin)/dx+1)
                if self.projection in _pseudocyl:
                    xx = np.linspace(xmin,xmax,nmax)
                else:
                    xx = np.linspace(self.llcrnrx,self.urcrnrx,nmax)
                if side == 'b':
                    lons,lats = self(xx,self.llcrnry*np.ones(xx.shape,np.float32),inverse=True)
                    lons = lons.tolist(); lats = lats.tolist()
                else:
                    lons,lats = self(xx,self.urcrnry*np.ones(xx.shape,np.float32),inverse=True)
                    lons = lons.tolist(); lats = lats.tolist()
                if max(lons) > 1.e20 or max(lats) > 1.e20:
                    raise ValueError('inverse transformation undefined - please adjust the map projection region')
                # adjust so 0 <= lons < 360
                lons = [(lon+360) % 360 for lon in lons]
            for lon in meridians:
                # adjust so 0 <= lon < 360
                lon2 = (lon+360) % 360
                # find index of meridian (there may be two, so
                # search from left and right).
                nl = _searchlist(lons,lon2)
                nr = _searchlist(lons[::-1],lon2)
                if nr != -1: nr = len(lons)-nr-1
                lonlab = _setlonlab(fmt,lon2,labelstyle)
                # meridians can intersect each map edge twice.
                for i,n in enumerate([nl,nr]):
                    lat = lats[n]/100.
                    # no meridians > latmax for projections other than merc,cyl,miller.
                    if self.projection not in _cylproj and lat > latmax: continue
                    # don't bother if close to the first label.
                    if i and abs(nr-nl) < 100: continue
                    if n >= 0:
                        t = None
                        if side == 'l':
                            t = ax.text(self.llcrnrx-xoffset,yy[n],lonlab,horizontalalignment='right',verticalalignment='center',**text_kwargs)
                        elif side == 'r':
                            t = ax.text(self.urcrnrx+xoffset,yy[n],lonlab,horizontalalignment='left',verticalalignment='center',**text_kwargs)
                        elif side == 'b':
                            t = ax.text(xx[n],self.llcrnry-yoffset,lonlab,horizontalalignment='center',verticalalignment='top',**text_kwargs)
                        else:
                            t = ax.text(xx[n],self.urcrnry+yoffset,lonlab,horizontalalignment='center',verticalalignment='bottom',**text_kwargs)

                        if t is not None: linecolls[lon][1].append(t)
        # set axes limits to fit map region.
        self.set_axes_limits(ax=ax)
        # remove empty values from linecolls dictionary
        keys = list(linecolls.keys()); vals = list(linecolls.values())
        for k,v in zip(keys,vals):
            if v == ([], []):
                del linecolls[k]
            else:
            # add a remove method to each tuple.
                linecolls[k] = _tup(linecolls[k])
        # override __delitem__ in dict to call remove() on values.
        meridict = _dict(linecolls)
        # for round polar plots, clip meridian lines and label them.
        if self.round:
            # label desired?
            label = False
            for lab in labels:
                if lab: label = True
            for merid in meridict:
                if not label: continue
                # label
                lonlab = _setlonlab(fmt,merid,labelstyle)
                x,y = self(merid,self.boundinglat)
                r = np.sqrt((x-0.5*(self.xmin+self.xmax))**2+
                            (y-0.5*(self.ymin+self.ymax))**2)
                r = r + np.sqrt(xoffset**2+yoffset**2)
                if self.projection.startswith('np'):
                    pole = 1
                elif self.projection.startswith('sp'):
                    pole = -1
                elif self.projection == 'ortho' and self.round:
                    pole = 1
                if pole == 1:
                    theta = (np.pi/180.)*(merid-self.projparams['lon_0']-90)
                    if self.projection == 'ortho' and\
                       self.projparams['lat_0'] == -90:
                        theta = (np.pi/180.)*(-merid+self.projparams['lon_0']+90)
                    x = r*np.cos(theta)+0.5*(self.xmin+self.xmax)
                    y = r*np.sin(theta)+0.5*(self.ymin+self.ymax)
                    if x > 0.5*(self.xmin+self.xmax)+xoffset:
                        horizalign = 'left'
                    elif x < 0.5*(self.xmin+self.xmax)-xoffset:
                        horizalign = 'right'
                    else:
                        horizalign = 'center'
                    if y > 0.5*(self.ymin+self.ymax)+yoffset:
                        vertalign = 'bottom'
                    elif y < 0.5*(self.ymin+self.ymax)-yoffset:
                        vertalign = 'top'
                    else:
                        vertalign = 'center'
                    # labels [l,r,t,b]
                    if labels[0] and not labels[1] and x >= 0.5*(self.xmin+self.xmax)+xoffset: continue
                    if labels[1] and not labels[0] and x <= 0.5*(self.xmin+self.xmax)-xoffset: continue
                    if labels[2] and not labels[3] and y <= 0.5*(self.ymin+self.ymax)-yoffset: continue
                    if labels[3] and not labels[2]and y >= 0.5*(self.ymin+self.ymax)+yoffset: continue
                elif pole == -1:
                    theta = (np.pi/180.)*(-merid+self.projparams['lon_0']+90)
                    x = r*np.cos(theta)+0.5*(self.xmin+self.xmax)
                    y = r*np.sin(theta)+0.5*(self.ymin+self.ymax)
                    if x > 0.5*(self.xmin+self.xmax)-xoffset:
                        horizalign = 'right'
                    elif x < 0.5*(self.xmin+self.xmax)+xoffset:
                        horizalign = 'left'
                    else:
                        horizalign = 'center'
                    if y > 0.5*(self.ymin+self.ymax)-yoffset:
                        vertalign = 'top'
                    elif y < 0.5*(self.ymin+self.ymax)+yoffset:
                        vertalign = 'bottom'
                    else:
                        vertalign = 'center'
                    # labels [l,r,t,b]
                    if labels[0] and not labels[1] and x <=  0.5*(self.xmin+self.xmax)+xoffset: continue
                    if labels[1] and not labels[0] and x >=  0.5*(self.xmin+self.xmax)-xoffset: continue
                    if labels[2] and not labels[3] and y >=  0.5*(self.ymin+self.ymax)-yoffset: continue
                    if labels[3] and not labels[2] and y <=  0.5*(self.ymin+self.ymax)+yoffset: continue
                t=ax.text(x,y,lonlab,horizontalalignment=horizalign,verticalalignment=vertalign,**text_kwargs)
                meridict[merid][1].append(t)
        for lines, _ in meridict.values():
            self._cliplimb(ax, lines)
        return meridict

    def tissot(self,lon_0,lat_0,radius_deg,npts,ax=None,**kwargs):
        """
        Draw a polygon centered at ``lon_0,lat_0``.  The polygon
        approximates a circle on the surface of the earth with radius
        ``radius_deg`` degrees latitude along longitude ``lon_0``,
        made up of ``npts`` vertices.
        The polygon represents a Tissot's indicatrix
        (http://en.wikipedia.org/wiki/Tissot's_Indicatrix),
        which when drawn on a map shows the distortion
        inherent in the map projection.

        .. note::
         Cannot handle situations in which the polygon intersects
         the edge of the map projection domain, and then re-enters the domain.

        Extra keyword ``ax`` can be used to override the default axis instance.

        Other \**kwargs passed on to matplotlib.patches.Polygon.

        returns a matplotlib.patches.Polygon object."""
        ax = kwargs.pop('ax', None) or self._check_ax()
        g = pyproj.Geod(a=self.rmajor,b=self.rminor)
        az12,az21,dist = g.inv(lon_0,lat_0,lon_0,lat_0+radius_deg)
        seg = [self(lon_0,lat_0+radius_deg)]
        delaz = 360./npts
        az = az12
        for n in range(npts):
            az = az+delaz
            lon, lat, az21 = g.fwd(lon_0, lat_0, az, dist)
            x,y = self(lon,lat)
            # add segment if it is in the map projection region.
            if x < 1.e20 and y < 1.e20:
                seg.append((x,y))
        poly = Polygon(seg,**kwargs)
        ax.add_patch(poly)
        # set axes limits to fit map region.
        self.set_axes_limits(ax=ax)
        # clip polygons to map limbs
        poly,c = self._cliplimb(ax,poly)
        return poly

    def gcpoints(self,lon1,lat1,lon2,lat2,npoints):
        """
        compute ``points`` points along a great circle with endpoints
        ``(lon1,lat1)`` and ``(lon2,lat2)``.

        Returns arrays x,y with map projection coordinates.
        """
        gc = pyproj.Geod(a=self.rmajor,b=self.rminor)
        lonlats = gc.npts(lon1,lat1,lon2,lat2,npoints-2)
        lons=[lon1];lats=[lat1]
        for lon,lat in lonlats:
            lons.append(lon); lats.append(lat)
        lons.append(lon2); lats.append(lat2)
        x, y = self(lons, lats)
        return x,y

    def drawgreatcircle(self,lon1,lat1,lon2,lat2,del_s=100.,**kwargs):
        """
        Draw a great circle on the map from the longitude-latitude
        pair ``lon1,lat1`` to ``lon2,lat2``

        .. tabularcolumns:: |l|L|

        ==============   =======================================================
        Keyword          Description
        ==============   =======================================================
        del_s            points on great circle computed every del_s kilometers
                         (default 100).
        \**kwargs        other keyword arguments are passed on to :meth:`plot`
                         method of Basemap instance.
        ==============   =======================================================

        Returns a list with a single ``matplotlib.lines.Line2D`` object like a
        call to ``pyplot.plot()``.
        """
        # use great circle formula for a perfect sphere.
        gc = pyproj.Geod(a=self.rmajor,b=self.rminor)
        az12,az21,dist = gc.inv(lon1,lat1,lon2,lat2)
        npoints = int((dist+0.5*1000.*del_s)/(1000.*del_s))
        lonlats = gc.npts(lon1,lat1,lon2,lat2,npoints)
        lons = [lon1]; lats = [lat1]
        for lon, lat in lonlats:
            lons.append(lon)
            lats.append(lat)
        lons.append(lon2); lats.append(lat2)
        x, y = self(lons, lats)

        # Correct wrap around effect of great circles

        # get points
        _p = self.plot(x,y,**kwargs)
        p = _p[0].get_path()

        # since we know the difference between any two points, we can use this to find wrap arounds on the plot
        max_dist = 1000*del_s*2

        # calculate distances and compare with max allowable distance
        dists = np.abs(np.diff(p.vertices[:,0]))
        cuts = np.where( dists > max_dist )[0]

        # if there are any cut points, cut them and begin again at the next point
        for i,k in enumerate(cuts):
            # vertex to cut at
            cut_point = cuts[i]

            # create new vertices with a nan inbetween and set those as the path's vertices
            verts = np.concatenate(
                                       [p.vertices[:cut_point, :],
                                        [[np.nan, np.nan]],
                                        p.vertices[cut_point+1:, :]]
                                       )
            p.codes = None
            p.vertices = verts

        return _p

    def transform_scalar(self,datin,lons,lats,nx,ny,returnxy=False,checkbounds=False,order=1,masked=False):
        """
        Interpolate a scalar field (``datin``) from a lat/lon grid with
        longitudes = ``lons`` and latitudes = ``lats`` to a ``ny`` by ``nx``
        map projection grid.  Typically used to transform data to
        map projection coordinates for plotting on a map with
        the :meth:`imshow`.

        .. tabularcolumns:: |l|L|

        ==============   ====================================================
        Argument         Description
        ==============   ====================================================
        datin            input data on a lat/lon grid.
        lons, lats       rank-1 arrays containing longitudes and latitudes
                         (in degrees) of input data in increasing order.
                         For non-cylindrical projections (those other than
                         ``cyl``, ``merc``, ``cea``, ``gall`` and ``mill``) lons
                         must fit within range -180 to 180.
        nx, ny           The size of the output regular grid in map
                         projection coordinates
        ==============   ====================================================

        .. tabularcolumns:: |l|L|

        ==============   ====================================================
        Keyword          Description
        ==============   ====================================================
        returnxy         If True, the x and y values of the map
                         projection grid are also returned (Default False).
        checkbounds      If True, values of lons and lats are checked to see
                         that they lie within the map projection region.
                         Default is False, and data outside map projection
                         region is clipped to values on boundary.
        masked           If True, interpolated data is returned as a masked
                         array with values outside map projection region
                         masked (Default False).
        order            0 for nearest-neighbor interpolation, 1 for
                         bilinear, 3 for cubic spline (Default 1).
                         Cubic spline interpolation requires scipy.ndimage.
        ==============   ====================================================

        Returns ``datout`` (data on map projection grid).
        If returnxy=True, returns ``data,x,y``.
        """
        # check that lons, lats increasing
        delon = lons[1:]-lons[0:-1]
        delat = lats[1:]-lats[0:-1]
        if min(delon) < 0. or min(delat) < 0.:
            raise ValueError('lons and lats must be increasing!')
        # check that lons in -180,180 for non-cylindrical projections.
        if self.projection not in _cylproj:
            lonsa = np.array(lons)
            count = np.sum(lonsa < -180.00001) + np.sum(lonsa > 180.00001)
            if count > 1:
                raise ValueError('grid must be shifted so that lons are monotonically increasing and fit in range -180,+180 (see shiftgrid function)')
            # allow for wraparound point to be outside.
            elif count == 1 and math.fabs(lons[-1]-lons[0]-360.) > 1.e-4:
                raise ValueError('grid must be shifted so that lons are monotonically increasing and fit in range -180,+180 (see shiftgrid function)')
        if returnxy:
            lonsout, latsout, x, y = self.makegrid(nx,ny,returnxy=True)
        else:
            lonsout, latsout = self.makegrid(nx,ny)
        datout = interp(datin,lons,lats,lonsout,latsout,checkbounds=checkbounds,order=order,masked=masked)
        if returnxy:
            return datout, x, y
        else:
            return datout

    def transform_vector(self,uin,vin,lons,lats,nx,ny,returnxy=False,checkbounds=False,order=1,masked=False):
        """
        Rotate and interpolate a vector field (``uin,vin``) from a
        lat/lon grid with longitudes = ``lons`` and latitudes = ``lats``
        to a ``ny`` by ``nx`` map projection grid.

        The input vector field is defined in spherical coordinates (it
        has eastward and northward components) while the output
        vector field is rotated to map projection coordinates (relative
        to x and y). The magnitude of the vector is preserved.

        .. tabularcolumns:: |l|L|

        ==============   ====================================================
        Arguments        Description
        ==============   ====================================================
        uin, vin         input vector field on a lat/lon grid.
        lons, lats       rank-1 arrays containing longitudes and latitudes
                         (in degrees) of input data in increasing order.
                         For non-cylindrical projections (those other than
                         ``cyl``, ``merc``, ``cea``, ``gall`` and ``mill``) lons
                         must fit within range -180 to 180.
        nx, ny           The size of the output regular grid in map
                         projection coordinates
        ==============   ====================================================

        .. tabularcolumns:: |l|L|

        ==============   ====================================================
        Keyword          Description
        ==============   ====================================================
        returnxy         If True, the x and y values of the map
                         projection grid are also returned (Default False).
        checkbounds      If True, values of lons and lats are checked to see
                         that they lie within the map projection region.
                         Default is False, and data outside map projection
                         region is clipped to values on boundary.
        masked           If True, interpolated data is returned as a masked
                         array with values outside map projection region
                         masked (Default False).
        order            0 for nearest-neighbor interpolation, 1 for
                         bilinear, 3 for cubic spline (Default 1).
                         Cubic spline interpolation requires scipy.ndimage.
        ==============   ====================================================

        Returns ``uout, vout`` (vector field on map projection grid).
        If returnxy=True, returns ``uout,vout,x,y``.
        """
        # check that lons, lats increasing
        delon = lons[1:]-lons[0:-1]
        delat = lats[1:]-lats[0:-1]
        if min(delon) < 0. or min(delat) < 0.:
            raise ValueError('lons and lats must be increasing!')
        # check that lons in -180,180 for non-cylindrical projections.
        if self.projection not in _cylproj:
            lonsa = np.array(lons)
            count = np.sum(lonsa < -180.00001) + np.sum(lonsa > 180.00001)
            if count > 1:
                raise ValueError('grid must be shifted so that lons are monotonically increasing and fit in range -180,+180 (see shiftgrid function)')
            # allow for wraparound point to be outside.
            elif count == 1 and math.fabs(lons[-1]-lons[0]-360.) > 1.e-4:
                raise ValueError('grid must be shifted so that lons are monotonically increasing and fit in range -180,+180 (see shiftgrid function)')
        lonsout, latsout, x, y = self.makegrid(nx,ny,returnxy=True)
        # interpolate to map projection coordinates.
        uin = interp(uin,lons,lats,lonsout,latsout,checkbounds=checkbounds,order=order,masked=masked)
        vin = interp(vin,lons,lats,lonsout,latsout,checkbounds=checkbounds,order=order,masked=masked)
        # rotate from geographic to map coordinates.
        return self.rotate_vector(uin,vin,lonsout,latsout,returnxy=returnxy)

    def rotate_vector(self,uin,vin,lons,lats,returnxy=False):
        """
        Rotate a vector field (``uin,vin``) on a rectilinear grid
        with longitudes = ``lons`` and latitudes = ``lats`` from
        geographical (lat/lon) into map projection (x/y) coordinates.

        Differs from transform_vector in that no interpolation is done.
        The vector is returned on the same grid, but rotated into
        x,y coordinates.

        The input vector field is defined in spherical coordinates (it
        has eastward and northward components) while the output
        vector field is rotated to map projection coordinates (relative
        to x and y). The magnitude of the vector is preserved.

        .. tabularcolumns:: |l|L|

        ==============   ====================================================
        Arguments        Description
        ==============   ====================================================
        uin, vin         input vector field on a lat/lon grid.
        lons, lats       Arrays containing longitudes and latitudes
                         (in degrees) of input data in increasing order.
                         For non-cylindrical projections (those other than
                         ``cyl``, ``merc``, ``cyl``, ``gall`` and ``mill``) lons
                         must fit within range -180 to 180.
        ==============   ====================================================

        Returns ``uout, vout`` (rotated vector field).
        If the optional keyword argument
        ``returnxy`` is True (default is False),
        returns ``uout,vout,x,y`` (where ``x,y`` are the map projection
        coordinates of the grid defined by ``lons,lats``).
        """
        # if lons,lats are 1d and uin,vin are 2d, and
        # lats describes 1st dim of uin,vin, and
        # lons describes 2nd dim of uin,vin, make lons,lats 2d
        # with meshgrid.
        if lons.ndim == lats.ndim == 1 and uin.ndim == vin.ndim == 2 and\
           uin.shape[1] == vin.shape[1] == lons.shape[0] and\
           uin.shape[0] == vin.shape[0] == lats.shape[0]:
            lons, lats = np.meshgrid(lons, lats)
        else:
            if not lons.shape == lats.shape == uin.shape == vin.shape:
                raise TypeError("shapes of lons,lats and uin,vin don't match")
        x, y = self(lons, lats)
        # rotate from geographic to map coordinates.
        if ma.isMaskedArray(uin):
            mask = ma.getmaskarray(uin)
            masked = True
            uin = uin.filled(1)
            vin = vin.filled(1)
        else:
            masked = False

        # Map the (lon, lat) vector in the complex plane.
        uvc = uin + 1j*vin
        uvmag = np.abs(uvc)
        theta = np.angle(uvc)

        # Define a displacement (dlon, dlat) that moves all
        # positions (lons, lats) a small distance in the
        # direction of the original vector.
        dc = 1E-5 * np.exp(theta*1j)
        dlat = dc.imag * np.cos(np.radians(lats))
        dlon = dc.real

        # Deal with displacements that overshoot the North or South Pole.
        farnorth = np.abs(lats+dlat) >= 90.0
        somenorth = farnorth.any()
        if somenorth:
            dlon[farnorth] *= -1.0
            dlat[farnorth] *= -1.0

        # Add displacement to original location and find the native coordinates.
        lon1 = lons + dlon
        lat1 = lats + dlat
        xn, yn = self(lon1, lat1)

        # Determine the angle of the displacement in the native coordinates.
        vecangle = np.arctan2(yn-y, xn-x)
        if somenorth:
            vecangle[farnorth] += np.pi

        # Compute the x-y components of the original vector.
        uvcout = uvmag * np.exp(1j*vecangle)
        uout = uvcout.real
        vout = uvcout.imag

        if masked:
            uout = ma.array(uout, mask=mask)
            vout = ma.array(vout, mask=mask)
        if returnxy:
            return uout,vout,x,y
        else:
            return uout,vout

    def set_axes_limits(self,ax=None):
        """
        Final step in Basemap method wrappers of Axes plotting methods:

        Set axis limits, fix aspect ratio for map domain using current
        or specified axes instance.  This is done only once per axes
        instance.

        In interactive mode, this method always calls draw_if_interactive
        before returning.

        """
        # get current axes instance (if none specified).
        ax = ax or self._check_ax()

        # If we have already set the axes limits, and if the user
        # has not defeated this by turning autoscaling back on,
        # then all we need to do is plot if interactive.
        if (hash(ax) in self._initialized_axes
                                 and not ax.get_autoscalex_on()
                                 and not ax.get_autoscaley_on()):
            if is_interactive():
                import matplotlib.pyplot as plt
                plt.draw_if_interactive()
            return

        self._initialized_axes.add(hash(ax))
        # Take control of axis scaling:
        ax.set_autoscale_on(False)
        # update data limits for map domain.
        corners = ((self.llcrnrx, self.llcrnry), (self.urcrnrx, self.urcrnry))
        ax.update_datalim(corners)
        ax.set_xlim((self.llcrnrx, self.urcrnrx))
        ax.set_ylim((self.llcrnry, self.urcrnry))
        # if map boundary not yet drawn for elliptical maps, draw it with default values.
        if not self._mapboundarydrawn or self._mapboundarydrawn not in ax.patches:
            # elliptical map, draw boundary manually.
            if ((self.projection in ['ortho', 'geos', 'nsper', 'aeqd'] and
                    self._fulldisk) or self.round or
                    self.projection in _pseudocyl):
                # first draw boundary, no fill
                limb1 = self.drawmapboundary(fill_color='none', ax=ax)
                # draw another filled patch, with no boundary.
                limb2 = self.drawmapboundary(linewidth=0, ax=ax)
                self._mapboundarydrawn = limb2
        # for elliptical map, always turn off axis_frame.
        if ((self.projection in ['ortho', 'geos', 'nsper', 'aeqd'] and
                self._fulldisk) or self.round or
                self.projection in _pseudocyl):
            # turn off axes frame.
            ax.set_frame_on(False)
        # make sure aspect ratio of map preserved.
        # plot is re-centered in bounding rectangle.
        # (anchor instance var determines where plot is placed)
        if self.fix_aspect:
            ax.set_aspect('equal',anchor=self.anchor)
        else:
            ax.set_aspect('auto',anchor=self.anchor)
        # make sure axis ticks are turned off.
        if self.noticks:
            ax.set_xticks([])
            ax.set_yticks([])
        # force draw if in interactive mode.
        if is_interactive():
            import matplotlib.pyplot as plt
            plt.draw_if_interactive()


    def _save_use_hold(self, ax, kwargs):
        h = kwargs.pop('hold', None)
        if hasattr(ax, '_hold'):
            self._tmp_hold = ax._hold
            if h is not None:
                ax._hold = h

    def _restore_hold(self, ax):
        if hasattr(ax, '_hold'):
            ax._hold = self._tmp_hold

    @_transform1d
    def scatter(self, *args, **kwargs):
        """
        Plot points with markers on the map
        (see matplotlib.pyplot.scatter documentation).

        If ``latlon`` keyword is set to True, x,y are intrepreted as
        longitude and latitude in degrees.  Data and longitudes are
        automatically shifted to match map projection region for cylindrical
        and pseudocylindrical projections, and x,y are transformed to map
        projection coordinates. If ``latlon`` is False (default), x and y
        are assumed to be map projection coordinates.

        Extra keyword ``ax`` can be used to override the default axes instance.

        Other \**kwargs passed on to matplotlib.pyplot.scatter.
        """
        ax, plt = self._ax_plt_from_kw(kwargs)
        self._save_use_hold(ax, kwargs)
        try:
            ret =  ax.scatter(*args, **kwargs)
        finally:
            self._restore_hold(ax)
        # reset current active image (only if pyplot is imported).
        if plt:
            plt.sci(ret)
        # set axes limits to fit map region.
        self.set_axes_limits(ax=ax)
        # clip to map limbs
        ret,c = self._cliplimb(ax,ret)
        return ret

    @_transform1d
    def plot(self, *args, **kwargs):
        """
        Draw lines and/or markers on the map
        (see matplotlib.pyplot.plot documentation).

        If ``latlon`` keyword is set to True, x,y are intrepreted as
        longitude and latitude in degrees.  Data and longitudes are
        automatically shifted to match map projection region for cylindrical
        and pseudocylindrical projections, and x,y are transformed to map
        projection coordinates. If ``latlon`` is False (default), x and y
        are assumed to be map projection coordinates.

        Extra keyword ``ax`` can be used to override the default axis instance.

        Other \**kwargs passed on to matplotlib.pyplot.plot.
        """
        ax = kwargs.pop('ax', None) or self._check_ax()
        self._save_use_hold(ax, kwargs)
        try:
            ret =  ax.plot(*args, **kwargs)
        finally:
            self._restore_hold(ax)
        # set axes limits to fit map region.
        self.set_axes_limits(ax=ax)
        # clip to map limbs
        ret,c = self._cliplimb(ax,ret)
        return ret

    def imshow(self, *args, **kwargs):
        """
        Display an image over the map
        (see matplotlib.pyplot.imshow documentation).

        ``extent`` and ``origin`` keywords set automatically so image
        will be drawn over map region.

        Extra keyword ``ax`` can be used to override the default axis instance.

        Other \**kwargs passed on to matplotlib.pyplot.plot.

        returns an matplotlib.image.AxesImage instance.
        """
        ax, plt = self._ax_plt_from_kw(kwargs)
        kwargs['extent']=(self.llcrnrx,self.urcrnrx,self.llcrnry,self.urcrnry)
        # use origin='lower', unless overridden.
        if 'origin' not in kwargs:
            kwargs['origin']='lower'
        self._save_use_hold(ax, kwargs)
        try:
            ret =  ax.imshow(*args, **kwargs)
        finally:
            self._restore_hold(ax)
        # reset current active image (only if pyplot is imported).
        if plt:
            plt.sci(ret)
        # set axes limits to fit map region.
        self.set_axes_limits(ax=ax)
        # clip image to map limbs
        ret,c = self._cliplimb(ax,ret)
        return ret

    @_transform
    def pcolor(self,x,y,data,**kwargs):
        """
        Make a pseudo-color plot over the map
        (see matplotlib.pyplot.pcolor documentation).

        If ``latlon`` keyword is set to True, x,y are intrepreted as
        longitude and latitude in degrees.  Data and longitudes are
        automatically shifted to match map projection region for cylindrical
        and pseudocylindrical projections, and x,y are transformed to map
        projection coordinates. If ``latlon`` is False (default), x and y
        are assumed to be map projection coordinates.

        If x or y are outside projection limb (i.e. they have values > 1.e20)
        they will be convert to masked arrays with those values masked.
        As a result, those values will not be plotted.

        If ``tri`` is set to ``True``, an unstructured grid is assumed
        (x,y,data must be 1-d) and matplotlib.pyplot.tripcolor is used.

        Extra keyword ``ax`` can be used to override the default axis instance.

        Other \**kwargs passed on to matplotlib.pyplot.pcolor (or tripcolor if
        ``tri=True``).

        Note: (taken from matplotlib.pyplot.pcolor documentation)
        Ideally the dimensions of x and y should be one greater than those of data;
        if the dimensions are the same, then the last row and column of data will be ignored.
        """
        ax, plt = self._ax_plt_from_kw(kwargs)
        self._save_use_hold(ax, kwargs)
        try:
            if kwargs.pop('tri', False):
                try:
                    import matplotlib.tri as tri
                except:
                    msg='need matplotlib > 0.99.1 to plot on unstructured grids'
                    raise ImportError(msg)
                # for unstructured grids, toss out points outside
                # projection limb (don't use those points in triangulation).
                if ma.isMA(data):
                    data = data.filled(fill_value=1.e30)
                    masked=True
                else:
                    masked=False
                mask = np.logical_or(x<1.e20,y<1.e20)
                x = np.compress(mask,x)
                y = np.compress(mask,y)
                data = np.compress(mask,data)
                if masked:
                    triang = tri.Triangulation(x, y)
                    z = data[triang.triangles]
                    mask = (z > 1.e20).sum(axis=-1)
                    triang.set_mask(mask)
                    ret = ax.tripcolor(triang,data,**kwargs)
                else:
                    ret = ax.tripcolor(x,y,data,**kwargs)
            else:
                # make x,y masked arrays
                # (masked where data is outside of projection limb)
                x = ma.masked_values(np.where(x > 1.e20,1.e20,x), 1.e20)
                y = ma.masked_values(np.where(y > 1.e20,1.e20,y), 1.e20)
                ret = ax.pcolor(x,y,data,**kwargs)
        finally:
            self._restore_hold(ax)
        # reset current active image (only if pyplot is imported).
        if plt:
            plt.sci(ret)
        # set axes limits to fit map region.
        self.set_axes_limits(ax=ax)
        # clip to map limbs
        ret,c = self._cliplimb(ax,ret)
        if self.round:
            # for some reason, frame gets turned on.
            ax.set_frame_on(False)
        return ret

    @_transform
    def pcolormesh(self,x,y,data,**kwargs):
        """
        Make a pseudo-color plot over the map
        (see matplotlib.pyplot.pcolormesh documentation).

        If ``latlon`` keyword is set to True, x,y are intrepreted as
        longitude and latitude in degrees.  Data and longitudes are
        automatically shifted to match map projection region for cylindrical
        and pseudocylindrical projections, and x,y are transformed to map
        projection coordinates. If ``latlon`` is False (default), x and y
        are assumed to be map projection coordinates.

        Extra keyword ``ax`` can be used to override the default axis instance.

        Other \**kwargs passed on to matplotlib.pyplot.pcolormesh.

        Note: (taken from matplotlib.pyplot.pcolor documentation)
        Ideally the dimensions of x and y should be one greater than those of data;
        if the dimensions are the same, then the last row and column of data will be ignored.
        """
        ax, plt = self._ax_plt_from_kw(kwargs)
        # fix for invalid grid points
        if ((np.any(x > 1e20) or np.any(y > 1e20)) and
            x.ndim == 2 and y.ndim == 2):
            if x.shape != y.shape:
                raise ValueError('pcolormesh: x and y need same dimension')
            nx,ny = x.shape
            if nx < data.shape[0] or ny < data.shape[1]:
                raise ValueError('pcolormesh: data dimension needs to be at least that of x and y.')
            mask = (
                (x[:-1,:-1] > 1e20) |
                (x[1:,:-1] > 1e20) |
                (x[:-1,1:] > 1e20) |
                (x[1:,1:] > 1e20) |
                (y[:-1,:-1] > 1e20) |
                (y[1:,:-1] > 1e20) |
                (y[:-1,1:] > 1e20) |
                (y[1:,1:] > 1e20)
                )
            # we do not want to overwrite original array
            data = data[:nx-1,:ny-1].copy()
            data[mask] = np.nan
        self._save_use_hold(ax, kwargs)
        try:
            ret =  ax.pcolormesh(x,y,data,**kwargs)
        finally:
            self._restore_hold(ax)
        # reset current active image (only if pyplot is imported).
        if plt:
            plt.sci(ret)
        # set axes limits to fit map region.
        self.set_axes_limits(ax=ax)
        # clip to map limbs
        ret,c = self._cliplimb(ax,ret)
        if self.round:
            # for some reason, frame gets turned on.
            ax.set_frame_on(False)
        return ret

    def hexbin(self,x,y,**kwargs):
        """
        Make a hexagonal binning plot of x versus y, where x, y are 1-D
        sequences of the same length, N. If C is None (the default), this is a
        histogram of the number of occurences of the observations at
        (x[i],y[i]).

        If C is specified, it specifies values at the coordinate (x[i],y[i]).
        These values are accumulated for each hexagonal bin and then reduced
        according to reduce_C_function, which defaults to the numpy mean function
        (np.mean). (If C is specified, it must also be a 1-D sequence of the
        same length as x and y.)

        x, y and/or C may be masked arrays, in which case only unmasked points
        will be plotted.

        (see matplotlib.pyplot.hexbin documentation).

        Extra keyword ``ax`` can be used to override the default axis instance.

        Other \**kwargs passed on to matplotlib.pyplot.hexbin
        """
        ax, plt = self._ax_plt_from_kw(kwargs)
        self._save_use_hold(ax, kwargs)
        try:
            # make x,y masked arrays
            # (masked where data is outside of projection limb)
            x = ma.masked_values(np.where(x > 1.e20,1.e20,x), 1.e20)
            y = ma.masked_values(np.where(y > 1.e20,1.e20,y), 1.e20)
            ret = ax.hexbin(x,y,**kwargs)
        finally:
            self._restore_hold(ax)
        # reset current active image (only if pyplot is imported).
        if plt:
            plt.sci(ret)
        # set axes limits to fit map region.
        self.set_axes_limits(ax=ax)
        # clip to map limbs
        ret,c = self._cliplimb(ax,ret)
        return ret

    @_transform
    def contour(self,x,y,data,*args,**kwargs):
        """
        Make a contour plot over the map
        (see matplotlib.pyplot.contour documentation).

        If ``latlon`` keyword is set to True, x,y are intrepreted as
        longitude and latitude in degrees.  Data and longitudes are
        automatically shifted to match map projection region for cylindrical
        and pseudocylindrical projections, and x,y are transformed to map
        projection coordinates. If ``latlon`` is False (default), x and y
        are assumed to be map projection coordinates.

        Extra keyword ``ax`` can be used to override the default axis instance.

        If ``tri`` is set to ``True``, an unstructured grid is assumed
        (x,y,data must be 1-d) and matplotlib.pyplot.tricontour is used.

        Other \*args and \**kwargs passed on to matplotlib.pyplot.contour
        (or tricontour if ``tri=True``).
        """
        ax, plt = self._ax_plt_from_kw(kwargs)
        self._save_use_hold(ax, kwargs)
        try:
            if kwargs.pop('tri', False):
                try:
                    import matplotlib.tri as tri
                except:
                    msg='need matplotlib > 0.99.1 to plot on unstructured grids'
                    raise ImportError(msg)
                # for unstructured grids, toss out points outside
                # projection limb (don't use those points in triangulation).
                if ma.isMA(data):
                    data = data.filled(fill_value=1.e30)
                    masked=True
                else:
                    masked=False
                mask = np.logical_or(x<self.xmin,y<self.xmin) +\
                       np.logical_or(x>self.xmax,y>self.xmax)
                x = np.compress(mask,x)
                y = np.compress(mask,y)
                data = np.compress(mask,data)
                if masked:
                    triang = tri.Triangulation(x, y)
                    z = data[triang.triangles]
                    mask = (z > 1.e20).sum(axis=-1)
                    triang.set_mask(mask)
                    CS = ax.tricontour(triang,data,*args,**kwargs)
                else:
                    CS = ax.tricontour(x,y,data,*args,**kwargs)
            else:
                # make sure x is monotonically increasing - if not,
                # print warning suggesting that the data be shifted in longitude
                # with the shiftgrid function.
                # only do this check for global projections.
                if self.projection in _cylproj + _pseudocyl:
                    xx = x[x.shape[0]//2,:]
                    condition = (xx >= self.xmin) & (xx <= self.xmax)
                    xl = xx.compress(condition).tolist()
                    xs = xl[:]
                    xs.sort()
                    if xl != xs:
                        sys.stdout.write(dedent("""
                             WARNING: x coordinate not montonically increasing - contour plot
                             may not be what you expect.  If it looks odd, your can either
                             adjust the map projection region to be consistent with your data, or
                             (if your data is on a global lat/lon grid) use the shiftdata
                             method to adjust the data to be consistent with the map projection
                             region (see examples/shiftdata.py)."""))
                # mask for points more than one grid length outside projection limb.
                xx = ma.masked_where(x > 1.e20, x)
                yy = ma.masked_where(y > 1.e20, y)
                epsx = np.abs(xx[:,1:]-xx[:,0:-1]).max()
                epsy = np.abs(yy[1:,:]-yy[0:-1,:]).max()
                xymask = \
                np.logical_or(np.greater(x,self.xmax+epsx),np.greater(y,self.ymax+epsy))
                xymask = xymask + \
                np.logical_or(np.less(x,self.xmin-epsx),np.less(y,self.ymin-epsy))
                data = ma.asarray(data)
                # combine with data mask.
                mask = np.logical_or(ma.getmaskarray(data),xymask)
                data = ma.masked_array(data,mask=mask)
                CS = ax.contour(x,y,data,*args,**kwargs)
        finally:
            self._restore_hold(ax)
        # reset current active image (only if pyplot is imported).
        if plt and CS.get_array() is not None:
            plt.sci(CS)
        # set axes limits to fit map region.
        self.set_axes_limits(ax=ax)
        # clip to map limbs
        CS.collections,c = self._cliplimb(ax,CS.collections)
        return CS

    @_transform
    def contourf(self,x,y,data,*args,**kwargs):
        """
        Make a filled contour plot over the map
        (see matplotlib.pyplot.contourf documentation).

        If ``latlon`` keyword is set to True, x,y are intrepreted as
        longitude and latitude in degrees.  Data and longitudes are
        automatically shifted to match map projection region for cylindrical
        and pseudocylindrical projections, and x,y are transformed to map
        projection coordinates. If ``latlon`` is False (default), x and y
        are assumed to be map projection coordinates.

        If x or y are outside projection limb (i.e. they have values > 1.e20),
        the corresponing data elements will be masked.

        Extra keyword 'ax' can be used to override the default axis instance.

        If ``tri`` is set to ``True``, an unstructured grid is assumed
        (x,y,data must be 1-d) and matplotlib.pyplot.tricontourf is used.

        Other \*args and \**kwargs passed on to matplotlib.pyplot.contourf
        (or tricontourf if ``tri=True``).
        """
        ax, plt = self._ax_plt_from_kw(kwargs)
        self._save_use_hold(ax, kwargs)
        try:
            if kwargs.get('tri', False):
                try:
                    import matplotlib.tri as tri
                except:
                    msg='need matplotlib > 0.99.1 to plot on unstructured grids'
                    raise ImportError(msg)
                # for unstructured grids, toss out points outside
                # projection limb (don't use those points in triangulation).
                if ma.isMA(data):
                    data = data.filled(fill_value=1.e30)
                    masked=True
                else:
                    masked=False
                mask = np.logical_or(x<1.e20,y<1.e20)
                x = np.compress(mask,x)
                y = np.compress(mask,y)
                data = np.compress(mask,data)
                if masked:
                    triang = tri.Triangulation(x, y)
                    z = data[triang.triangles]
                    mask = (z > 1.e20).sum(axis=-1)
                    triang.set_mask(mask)
                    CS = ax.tricontourf(triang,data,*args,**kwargs)
                else:
                    CS = ax.tricontourf(x,y,data,*args,**kwargs)
            else:
                # make sure x is monotonically increasing - if not,
                # print warning suggesting that the data be shifted in longitude
                # with the shiftgrid function.
                # only do this check for global projections.
                if self.projection in _cylproj + _pseudocyl:
                    xx = x[x.shape[0]//2,:]
                    condition = (xx >= self.xmin) & (xx <= self.xmax)
                    xl = xx.compress(condition).tolist()
                    xs = xl[:]
                    xs.sort()
                    if xl != xs:
                        sys.stdout.write(dedent("""
                             WARNING: x coordinate not montonically increasing - contour plot
                             may not be what you expect.  If it looks odd, your can either
                             adjust the map projection region to be consistent with your data, or
                             (if your data is on a global lat/lon grid) use the shiftgrid
                             function to adjust the data to be consistent with the map projection
                             region (see examples/contour_demo.py)."""))
                # mask for points more than one grid length outside projection limb.
                xx = ma.masked_where(x > 1.e20, x)
                yy = ma.masked_where(y > 1.e20, y)
                if self.projection != 'omerc':
                    epsx = np.abs(xx[:,1:]-xx[:,0:-1]).max()
                    epsy = np.abs(yy[1:,:]-yy[0:-1,:]).max()
                else: # doesn't work for omerc (FIXME)
                    epsx = 0.; epsy = 0
                xymask = \
                np.logical_or(np.greater(x,self.xmax+epsx),np.greater(y,self.ymax+epsy))
                xymask = xymask + \
                np.logical_or(np.less(x,self.xmin-epsx),np.less(y,self.ymin-epsy))
                data = ma.asarray(data)
                # combine with data mask.
                mask = np.logical_or(ma.getmaskarray(data),xymask)
                data = ma.masked_array(data,mask=mask)
                CS = ax.contourf(x,y,data,*args,**kwargs)
        finally:
            self._restore_hold(ax)
        # reset current active image (only if pyplot is imported).
        if plt and CS.get_array() is not None:
            plt.sci(CS)
        # set axes limits to fit map region.
        self.set_axes_limits(ax=ax)
        # clip to map limbs
        CS.collections,c = self._cliplimb(ax,CS.collections)
        return CS

    @_transformuv
    def quiver(self, x, y, u, v, *args, **kwargs):
        """
        Make a vector plot (u, v) with arrows on the map.

        Arguments may be 1-D or 2-D arrays or sequences
        (see matplotlib.pyplot.quiver documentation for details).

        If ``latlon`` keyword is set to True, x,y are intrepreted as
        longitude and latitude in degrees.  Data and longitudes are
        automatically shifted to match map projection region for cylindrical
        and pseudocylindrical projections, and x,y are transformed to map
        projection coordinates. If ``latlon`` is False (default), x and y
        are assumed to be map projection coordinates.

        Extra keyword ``ax`` can be used to override the default axis instance.

        Other \*args and \**kwargs passed on to matplotlib.pyplot.quiver.
        """
        ax, plt = self._ax_plt_from_kw(kwargs)
        self._save_use_hold(ax, kwargs)
        try:
            ret =  ax.quiver(x,y,u,v,*args,**kwargs)
        finally:
            self._restore_hold(ax)
        if plt is not None and ret.get_array() is not None:
            plt.sci(ret)
        # set axes limits to fit map region.
        self.set_axes_limits(ax=ax)
        # clip to map limbs
        ret,c = self._cliplimb(ax,ret)
        return ret

    @_transformuv
    def streamplot(self, x, y, u, v, *args, **kwargs):
        """
        Draws streamlines of a vector flow.
        (see matplotlib.pyplot.streamplot documentation).

        If ``latlon`` keyword is set to True, x,y are intrepreted as
        longitude and latitude in degrees.  Data and longitudes are
        automatically shifted to match map projection region for cylindrical
        and pseudocylindrical projections, and x,y are transformed to map
        projection coordinates. If ``latlon`` is False (default), x and y
        are assumed to be map projection coordinates.

        Extra keyword ``ax`` can be used to override the default axis instance.

        Other \*args and \**kwargs passed on to matplotlib.pyplot.streamplot.
        """
        if _matplotlib_version < '1.2':
            msg = dedent("""
            streamplot method requires matplotlib 1.2 or higher,
            you have %s""" % _matplotlib_version)
            raise NotImplementedError(msg)
        ax, plt = self._ax_plt_from_kw(kwargs)
        self._save_use_hold(ax, kwargs)
        try:
            ret =  ax.streamplot(x,y,u,v,*args,**kwargs)
        finally:
            self._restore_hold(ax)
        if plt is not None and ret.lines.get_array() is not None:
            plt.sci(ret.lines)
        # set axes limits to fit map region.
        self.set_axes_limits(ax=ax)
        # clip to map limbs
        ret.lines,c = self._cliplimb(ax,ret.lines)
        ret.arrows,c = self._cliplimb(ax,ret.arrows)
        # streamplot arrows not returned in matplotlib 1.1.1, so clip all
        # FancyArrow patches attached to axes instance.
        if c is not None:
            for p in ax.patches:
                if isinstance(p,FancyArrowPatch): p.set_clip_path(c)
        return ret

    @_transformuv
    def barbs(self, x, y, u, v, *args, **kwargs):
        """
        Make a wind barb plot (u, v) with on the map.
        (see matplotlib.pyplot.barbs documentation).

        If ``latlon`` keyword is set to True, x,y are intrepreted as
        longitude and latitude in degrees.  Data and longitudes are
        automatically shifted to match map projection region for cylindrical
        and pseudocylindrical projections, and x,y are transformed to map
        projection coordinates. If ``latlon`` is False (default), x and y
        are assumed to be map projection coordinates.

        Extra keyword ``ax`` can be used to override the default axis instance.

        Other \*args and \**kwargs passed on to matplotlib.pyplot.barbs

        Returns two matplotlib.axes.Barbs instances, one for the Northern
        Hemisphere and one for the Southern Hemisphere.
        """
        if _matplotlib_version < '0.98.3':
            msg = dedent("""
            barb method requires matplotlib 0.98.3 or higher,
            you have %s""" % _matplotlib_version)
            raise NotImplementedError(msg)
        ax, plt = self._ax_plt_from_kw(kwargs)
        lons, lats = self(x, y, inverse=True)
        unh = ma.masked_where(lats <= 0, u)
        vnh = ma.masked_where(lats <= 0, v)
        ush = ma.masked_where(lats > 0, u)
        vsh = ma.masked_where(lats > 0, v)
        self._save_use_hold(ax, kwargs)
        try:
            retnh =  ax.barbs(x,y,unh,vnh,*args,**kwargs)
            kwargs['flip_barb']=True
            retsh =  ax.barbs(x,y,ush,vsh,*args,**kwargs)
        finally:
            self._restore_hold(ax)
        # Because there are two collections returned in general,
        # we can't set the current image...
        #if plt is not None and ret.get_array() is not None:
        #    plt.sci(retnh)
        # set axes limits to fit map region.
        self.set_axes_limits(ax=ax)
        # clip to map limbs
        retnh,c = self._cliplimb(ax,retnh)
        retsh,c = self._cliplimb(ax,retsh)

        return retnh,retsh

    def drawlsmask(self,land_color="0.8",ocean_color="w",lsmask=None,
                   lsmask_lons=None,lsmask_lats=None,lakes=True,resolution='l',grid=5,**kwargs):
        """
        Draw land-sea mask image.

        .. note::
         The land-sea mask image cannot be overlaid on top
         of other images, due to limitations in matplotlib image handling
         (you can't specify the zorder of an image).

        .. tabularcolumns:: |l|L|

        ==============   ====================================================
        Keywords         Description
        ==============   ====================================================
        land_color       desired land color (color name or rgba tuple).
                         Default gray ("0.8").
        ocean_color      desired water color (color name or rgba tuple).
                         Default white.
        lsmask           An array of 0's for ocean pixels, 1's for
                         land pixels and 2's for lake/pond pixels.
                         Default is None
                         (default 5-minute resolution land-sea mask is used).
        lakes            Plot lakes and ponds (Default True)
        lsmask_lons      1d array of longitudes for lsmask (ignored
                         if lsmask is None). Longitudes must be ordered
                         from -180 W eastward.
        lsmask_lats      1d array of latitudes for lsmask (ignored
                         if lsmask is None). Latitudes must be ordered
                         from -90 S northward.
        resolution       gshhs coastline resolution used to define land/sea
                         mask (default 'l', available 'c','l','i','h' or 'f')
        grid             land/sea mask grid spacing in minutes (Default 5;
                         10, 2.5 and 1.25 are also available).
        \**kwargs        extra keyword arguments passed on to
                         :meth:`imshow`
        ==============   ====================================================

        If any of the lsmask, lsmask_lons or lsmask_lats keywords are not
        set, the built in GSHHS land-sea mask datasets are used.

        Extra keyword ``ax`` can be used to override the default axis instance.

        returns a matplotlib.image.AxesImage instance.
        """
        # convert land and water colors to integer rgba tuples with
        # values between 0 and 255.
        from matplotlib.colors import ColorConverter
        c = ColorConverter()
        # if conversion fails, assume it's because the color
        # given is already an rgba tuple with values between 0 and 255.
        try:
            cl = c.to_rgba(land_color)
            rgba_land = tuple([int(255*x) for x in cl])
        except:
            rgba_land = land_color
        try:
            co = c.to_rgba(ocean_color)
            rgba_ocean = tuple([int(255*x) for x in co])
        except:
            rgba_ocean = ocean_color
        # look for axes instance (as keyword, an instance variable
        # or from plt.gca().
        ax = kwargs.pop('ax', None) or self._check_ax()
        # Clear saved lsmask if new lsmask is passed
        if lsmask is not None or lsmask_lons is not None \
                or lsmask_lats is not None:
            # Make sure passed lsmask is not the same as cached mask
            if lsmask is not self.lsmask:
                self.lsmask = None
        # if lsmask,lsmask_lons,lsmask_lats keywords not given,
        # read default land-sea mask in from file.
        if lsmask is None or lsmask_lons is None or lsmask_lats is None:
            # if lsmask instance variable already set, data already
            # read in.
            if self.lsmask is None:
                # read in land/sea mask.
                lsmask_lons, lsmask_lats, lsmask =\
                _readlsmask(lakes=lakes,resolution=resolution,grid=grid)
                # instance variable lsmask is set on first invocation,
                # it contains the land-sea mask interpolated to the native
                # projection grid.  Further calls to drawlsmask will not
                # redo the interpolation (unless a new land-sea mask is passed
                # in via the lsmask, lsmask_lons, lsmask_lats keywords).

                # is it a cylindrical projection whose limits lie
                # outside the limits of the image?
                cylproj =  self.projection in _cylproj and \
                          (self.urcrnrlon > lsmask_lons[-1] or \
                           self.llcrnrlon < lsmask_lons[0])
                if cylproj:
                    # stack grids side-by-side (in longitiudinal direction), so
                    # any range of longitudes may be plotted on a world map.
                    # in versions of NumPy later than 1.10.0, concatenate will
                    # not stack these arrays as expected. If axis 1 is outside
                    # the dimensions of the array, concatenate will now raise
                    # an IndexError. Using hstack instead.
                    lsmask_lons = \
                            np.hstack((lsmask_lons,lsmask_lons[1:] + 360))
                    lsmask = \
                            np.hstack((lsmask,lsmask[:,1:]))
        else:
            if lakes: lsmask = np.where(lsmask==2,np.array(0,np.uint8),lsmask)

        # transform mask to nx x ny regularly spaced native projection grid
        # nx and ny chosen to have roughly the same horizontal
        # resolution as mask.
        if self.lsmask is None:
            nlons = len(lsmask_lons)
            nlats = len(lsmask_lats)
            if self.projection == 'cyl':
                dx = lsmask_lons[1]-lsmask_lons[0]
            else:
                dx = (np.pi/180.)*(lsmask_lons[1]-lsmask_lons[0])*self.rmajor
            nx = int((self.xmax-self.xmin)/dx)+1; ny = int((self.ymax-self.ymin)/dx)+1
        # interpolate rgba values from proj='cyl' (geographic coords)
        # to a rectangular map projection grid.
            mask,x,y = self.transform_scalar(lsmask,lsmask_lons,\
                       lsmask_lats,nx,ny,returnxy=True,order=0,masked=255)
            lsmask_lats.dtype
            # for these projections, points outside the projection
            # limb have to be set to transparent manually.
            if self.projection in _pseudocyl:
                lons, lats = self(x, y, inverse=True)
                lon_0 = self.projparams['lon_0']
                lats = lats[:,nx//2]
                lons1 = (lon_0+180.)*np.ones(lons.shape[0],np.float64)
                lons2 = (lon_0-180.)*np.ones(lons.shape[0],np.float64)
                xmax,ytmp = self(lons1,lats)
                xmin,ytmp = self(lons2,lats)
                for j in range(lats.shape[0]):
                    xx = x[j,:]
                    mask[j,:]=np.where(np.logical_or(xx<xmin[j],xx>xmax[j]),\
                                        255,mask[j,:])
            self.lsmask = mask
        ny, nx = self.lsmask.shape
        rgba = np.ones((ny,nx,4),np.uint8)
        rgba_land = np.array(rgba_land,np.uint8)
        rgba_ocean = np.array(rgba_ocean,np.uint8)
        for k in range(4):
            rgba[:,:,k] = np.where(self.lsmask,rgba_land[k],rgba_ocean[k])
        # make points outside projection limb transparent.
        rgba[:,:,3] = np.where(self.lsmask==255,0,rgba[:,:,3])
        # plot mask as rgba image.
        im = self.imshow(rgba,interpolation='nearest',ax=ax,**kwargs)
        # clip to map limbs.
        im,c = self._cliplimb(ax,im)
        return im

    def bluemarble(self,ax=None,scale=None,**kwargs):
        """
        display blue marble image (from http://visibleearth.nasa.gov)
        as map background.
        Default image size is 5400x2700, which can be quite slow and
        use quite a bit of memory.  The ``scale`` keyword can be used
        to downsample the image (``scale=0.5`` downsamples to 2700x1350).

        \**kwargs passed on to :meth:`imshow`.

        returns a matplotlib.image.AxesImage instance.
        """
        if ax is not None:
            return self.warpimage(image='bluemarble',ax=ax,scale=scale,**kwargs)
        else:
            return self.warpimage(image='bluemarble',scale=scale,**kwargs)

    def shadedrelief(self,ax=None,scale=None,**kwargs):
        """
        display shaded relief image (from http://www.shadedrelief.com)
        as map background.
        Default image size is 10800x5400, which can be quite slow and
        use quite a bit of memory.  The ``scale`` keyword can be used
        to downsample the image (``scale=0.5`` downsamples to 5400x2700).

        \**kwargs passed on to :meth:`imshow`.

        returns a matplotlib.image.AxesImage instance.
        """
        if ax is not None:
            return self.warpimage(image='shadedrelief',ax=ax,scale=scale,**kwargs)
        else:
            return self.warpimage(image='shadedrelief',scale=scale,**kwargs)

    def etopo(self,ax=None,scale=None,**kwargs):
        """
        display etopo relief image (from
        http://www.ngdc.noaa.gov/mgg/global/global.html)
        as map background.
        Default image size is 5400x2700, which can be quite slow and
        use quite a bit of memory.  The ``scale`` keyword can be used
        to downsample the image (``scale=0.5`` downsamples to 5400x2700).

        \**kwargs passed on to :meth:`imshow`.

        returns a matplotlib.image.AxesImage instance.
        """
        if ax is not None:
            return self.warpimage(image='etopo',ax=ax,scale=scale,**kwargs)
        else:
            return self.warpimage(image='etopo',scale=scale,**kwargs)

    def warpimage(self,image="bluemarble",scale=None,**kwargs):
        """
        Display an image (filename given by ``image`` keyword) as a map background.
        If image is a URL (starts with 'http'), it is downloaded to a temp
        file using urllib.urlretrieve.

        Default (if ``image`` not specified) is to display
        'blue marble next generation' image from http://visibleearth.nasa.gov/.

        Specified image must have pixels covering the whole globe in a regular
        lat/lon grid, starting and -180W and the South Pole.
        Works with the global images from
        http://earthobservatory.nasa.gov/Features/BlueMarble/BlueMarble_monthlies.php.

        The ``scale`` keyword can be used to downsample (rescale) the image.
        Values less than 1.0 will speed things up at the expense of image
        resolution.

        Extra keyword ``ax`` can be used to override the default axis instance.

        \**kwargs passed on to :meth:`imshow`.

        returns a matplotlib.image.AxesImage instance.
        """

        # fix PIL import on some versions of OSX and scipy
        try:
            from PIL import Image
        except ImportError:
            try:
                import Image
            except ImportError:
                msg = ('warpimage method requires PIL '
                       '(http://pillow.readthedocs.io)')
                raise ImportError(msg)

        from matplotlib.image import pil_to_array
        if self.celestial:
            msg='warpimage does not work in celestial coordinates'
            raise ValueError(msg)
        ax = kwargs.pop('ax', None) or self._check_ax()
        # default image file is blue marble next generation
        # from NASA (http://visibleearth.nasa.gov).
        if image == "bluemarble":
            file = os.path.join(basemap_datadir,'bmng.jpg')
        # display shaded relief image (from
        # http://www.shadedreliefdata.com)
        elif image == "shadedrelief":
            file = os.path.join(basemap_datadir,'shadedrelief.jpg')
        # display etopo image (from
        # http://www.ngdc.noaa.gov/mgg/image/globalimages.html)
        elif image == "etopo":
            file = os.path.join(basemap_datadir,'etopo1.jpg')
        else:
            file = image
        # if image is same as previous invocation, used cached data.
        # if not, regenerate rgba data.
        if not hasattr(self,'_bm_file') or self._bm_file != file:
            newfile = True
        else:
            newfile = False
        if file.startswith('http'):
            self._bm_file, headers = urlretrieve(file)
        else:
            self._bm_file = file
        # bmproj is True if map projection region is same as
        # image region.
        bmproj = self.projection == 'cyl' and \
                 self.llcrnrlon == -180 and self.urcrnrlon == 180 and \
                 self.llcrnrlat == -90 and self.urcrnrlat == 90
        # read in jpeg image to rgba array of normalized floats.
        if not hasattr(self,'_bm_rgba') or newfile:
            pilImage = Image.open(self._bm_file)
            if scale is not None:
                w, h = pilImage.size
                width = int(np.round(w*scale))
                height = int(np.round(h*scale))
                pilImage = pilImage.resize((width,height),Image.ANTIALIAS)
            if _matplotlib_version >= '1.2':
                # orientation of arrays returned by pil_to_array
                # changed (https://github.com/matplotlib/matplotlib/pull/616)
                self._bm_rgba = pil_to_array(pilImage)[::-1,:]
            else:
                self._bm_rgba = pil_to_array(pilImage)
            # define lat/lon grid that image spans.
            nlons = self._bm_rgba.shape[1]; nlats = self._bm_rgba.shape[0]
            delta = 360./float(nlons)
            self._bm_lons = np.arange(-180.+0.5*delta,180.,delta)
            self._bm_lats = np.arange(-90.+0.5*delta,90.,delta)
            # is it a cylindrical projection whose limits lie
            # outside the limits of the image?
            cylproj =  self.projection in _cylproj and \
                      (self.urcrnrlon > self._bm_lons[-1] or \
                       self.llcrnrlon < self._bm_lons[0])
            # if pil_to_array returns a 2D array, it's a grayscale image.
            # create an RGB image, with R==G==B.
            if self._bm_rgba.ndim == 2:
                tmp = np.empty(self._bm_rgba.shape+(3,),np.uint8)
                for k in range(3):
                    tmp[:,:,k] = self._bm_rgba
                self._bm_rgba = tmp
            if cylproj and not bmproj:
                # stack grids side-by-side (in longitiudinal direction), so
                # any range of longitudes may be plotted on a world map.
                self._bm_lons = \
                np.concatenate((self._bm_lons,self._bm_lons+360),0)
                self._bm_rgba = \
                np.concatenate((self._bm_rgba,self._bm_rgba),1)
            # convert to normalized floats.
            self._bm_rgba = self._bm_rgba.astype(np.float32)/255.
        if not bmproj: # interpolation necessary.
            if newfile or not hasattr(self,'_bm_rgba_warped'):
                # transform to nx x ny regularly spaced native
                # projection grid.
                # nx and ny chosen to have roughly the
                # same horizontal res as original image.
                if self.projection != 'cyl':
                    dx = 2.*np.pi*self.rmajor/float(nlons)
                    nx = int((self.xmax-self.xmin)/dx)+1
                    ny = int((self.ymax-self.ymin)/dx)+1
                else:
                    dx = 360./float(nlons)
                    nx = int((self.urcrnrlon-self.llcrnrlon)/dx)+1
                    ny = int((self.urcrnrlat-self.llcrnrlat)/dx)+1
                self._bm_rgba_warped = np.ones((ny,nx,4),np.float64)
                # interpolate rgba values from geographic coords (proj='cyl')
                # to map projection coords.
                # if masked=True, values outside of
                # projection limb will be masked.
                for k in range(self._bm_rgba.shape[2]):
                    self._bm_rgba_warped[:,:,k],x,y = \
                    self.transform_scalar(self._bm_rgba[:,:,k],\
                    self._bm_lons,self._bm_lats,nx,ny,returnxy=True)
                # for ortho,geos mask pixels outside projection limb.
                if self.projection in ['geos','ortho','nsper'] or \
                   (self.projection == 'aeqd' and self._fulldisk):
                    lonsr,latsr = self(x,y,inverse=True)
                    mask = ma.zeros((ny,nx,4),np.int8)
                    mask[:,:,0] = np.logical_or(lonsr>1.e20,latsr>1.e30)
                    for k in range(1,4):
                        mask[:,:,k] = mask[:,:,0]
                    self._bm_rgba_warped = \
                    ma.masked_array(self._bm_rgba_warped,mask=mask)
                    # make points outside projection limb transparent.
                    self._bm_rgba_warped = self._bm_rgba_warped.filled(0.)
                # treat pseudo-cyl projections such as mollweide, robinson and sinusoidal.
                elif self.projection in _pseudocyl and \
                     self.projection != 'hammer':
                    lonsr,latsr = self(x,y,inverse=True)
                    mask = ma.zeros((ny,nx,4),np.int8)
                    lon_0 = self.projparams['lon_0']
                    lonright = lon_0+180.
                    lonleft = lon_0-180.
                    x1 = np.array(ny*[0.5*(self.xmax + self.xmin)],np.float)
                    y1 = np.linspace(self.ymin, self.ymax, ny)
                    lons1, lats1 = self(x1,y1,inverse=True)
                    lats1 = np.where(lats1 < -89.999999, -89.999999, lats1)
                    lats1 = np.where(lats1 > 89.999999, 89.999999, lats1)
                    for j,lat in enumerate(lats1):
                        xmax,ymax = self(lonright,lat)
                        xmin,ymin = self(lonleft,lat)
                        mask[j,:,0] = np.logical_or(x[j,:]>xmax,x[j,:]<xmin)
                    for k in range(1,4):
                        mask[:,:,k] = mask[:,:,0]
                    self._bm_rgba_warped = \
                    ma.masked_array(self._bm_rgba_warped,mask=mask)
                    # make points outside projection limb transparent.
                    # FIXME: Probably not needed anymore
                    self._bm_rgba_warped = self._bm_rgba_warped.filled(0.)
            # plot warped rgba image.
            im = self.imshow(self._bm_rgba_warped,ax=ax,**kwargs)
            # for hammer projection, use clip path defined by
            # projection limb (patch created in drawmapboundary).
            # FIXME: Is this now redundant?
            if self.projection == 'hammer':
                if not self._mapboundarydrawn:
                    self.drawmapboundary(color='none',linewidth=None)
                im.set_clip_path(self._mapboundarydrawn)
        else:
            # bmproj True, no interpolation necessary.
            im = self.imshow(self._bm_rgba,ax=ax,**kwargs)
        # clip to map limbs
        im,c = self._cliplimb(ax,im)
        return im

    def arcgisimage(self,server='http://server.arcgisonline.com/ArcGIS',\
                 service='World_Imagery',xpixels=400,ypixels=None,\
                 dpi=96,cachedir=None,verbose=False,**kwargs):
        """
        Retrieve an image using the ArcGIS Server REST API and display it on
        the map. In order to use this method, the Basemap instance must be
        created using the ``epsg`` keyword to define the map projection, unless
        the ``cyl`` projection is used (in which case the epsg code 4326 is
        assumed).

        .. tabularcolumns:: |l|L|

        ==============   ====================================================
        Keywords         Description
        ==============   ====================================================
        server           web map server URL (default
                         http://server.arcgisonline.com/ArcGIS).
        service          service (image type) hosted on server (default
                         'World_Imagery', which is NASA 'Blue Marble'
                         image).
        xpixels          requested number of image pixels in x-direction
                         (default 400).
        ypixels          requested number of image pixels in y-direction.
                         Default (None) is to infer the number from
                         from xpixels and the aspect ratio of the
                         map projection region.
        dpi              The device resolution of the exported image (dots per
                         inch, default 96).
        cachedir         An optional directory to use as cache folder for the retrieved images.
        verbose          if True, print URL used to retrieve image (default
                         False).
        ==============   ====================================================

        Extra keyword ``ax`` can be used to override the default axis instance.

        returns a matplotlib.image.AxesImage instance.
        """


        # fix PIL import on some versions of OSX and scipy
        try:
            from PIL import Image
        except ImportError:
            try:
                import Image
            except ImportError:
                msg = ('arcgisimage method requires PIL '
                       '(http://pillow.readthedocs.io)')
                raise ImportError(msg)



        if not hasattr(self,'epsg'):
            msg = dedent("""
            Basemap instance must be creating using an EPSG code
            (http://spatialreference.org) in order to use the wmsmap method""")
            raise ValueError(msg)
        ax = kwargs.pop('ax', None) or self._check_ax()
        # find the x,y values at the corner points.
        p = pyproj.Proj(init="epsg:%s" % self.epsg, preserve_units=True)
        xmin,ymin = p(self.llcrnrlon,self.llcrnrlat)
        xmax,ymax = p(self.urcrnrlon,self.urcrnrlat)
        if self.projection in _cylproj:
            Dateline =\
            _geoslib.Point(self(180.,0.5*(self.llcrnrlat+self.urcrnrlat)))
            hasDateline = Dateline.within(self._boundarypolyxy)
            if hasDateline:
                msg=dedent("""
                arcgisimage cannot handle images that cross
                the dateline for cylindrical projections.""")
                raise ValueError(msg)
        # ypixels not given, find by scaling xpixels by the map aspect ratio.
        if ypixels is None:
            ypixels = int(self.aspect*xpixels)
        # construct a URL using the ArcGIS Server REST API.
        basemap_url = \
"%s/rest/services/%s/MapServer/export?\
bbox=%s,%s,%s,%s&\
bboxSR=%s&\
imageSR=%s&\
size=%s,%s&\
dpi=%s&\
format=png32&\
transparent=true&\
f=image" %\
(server,service,xmin,ymin,xmax,ymax,self.epsg,self.epsg,xpixels,ypixels,dpi)
        # print URL?
        if verbose: print(basemap_url)
            
        if cachedir != None:
            # Generate a filename for the cached file.
            filename = "%s-bbox-%s-%s-%s-%s-bboxsr%s-imagesr%s-size-%s-%s-dpi%s.png" %\
            (service,xmin,ymin,xmax,ymax,self.epsg,self.epsg,xpixels,ypixels,dpi)
            
             # Check if the cache directory exists, if not create it.
            if not os.path.exists(cachedir):
                os.makedirs(cachedir)
                
            # Check if the image is already in the cachedir folder.
            cache_path = cachedir + filename
                
            if os.path.isfile(cache_path):
                print('Image already in cache')
                img = Image.open(cache_path)
                return basemap.imshow(img, ax=ax, origin='upper')
            else:
                # Retrieve and save image
                img = Image.open(urlopen(basemap_url))
                img.save(cache_path)
        else:
            img = Image.open(urlopen(basemap_url))   
            
        # return AxesImage instance.
        return self.imshow(img, ax=ax, origin='upper')

    def wmsimage(self,server,\
                 xpixels=400,ypixels=None,\
                 format='png',alpha=None,verbose=False,**kwargs):
        """
        Retrieve an image using from a WMS server using the
        Open Geospatial Consortium (OGC) standard interface
        and display on the map. Requires OWSLib
        (http://pypi.python.org/pypi/OWSLib).
        In order to use this method, the Basemap instance must be
        created using the ``epsg`` keyword to define the map projection, unless
        the ``cyl`` projection is used (in which case the epsg code 4326 is
        assumed).

        .. tabularcolumns:: |l|L|

        ==============   ====================================================
        Keywords         Description
        ==============   ====================================================
        server           WMS server URL.
        xpixels          requested number of image pixels in x-direction
                         (default 400).
        ypixels          requested number of image pixels in y-direction.
                         Default (None) is to infer the number from
                         from xpixels and the aspect ratio of the
                         map projection region.
        format           desired image format (default 'png')
        alpha            The alpha blending value,
                         between 0 (transparent) and 1 (opaque) (default None)
        verbose          if True, print WMS server info (default
                         False).
        \**kwargs        extra keyword arguments passed on to
                         OWSLib.wms.WebMapService.getmap.
        ==============   ====================================================

        Extra keyword ``ax`` can be used to override the default axis instance.

        returns a matplotlib.image.AxesImage instance.
        """
        try:
            from owslib.wms import WebMapService
        except ImportError:
            raise ImportError('OWSLib required to use wmsimage method')
        import io
        ax = kwargs.pop('ax', None) or self._check_ax()
        if not hasattr(self,'epsg'):
            msg = dedent("""
            Basemap instance must be creating using an EPSG code
            (http://spatialreference.org) in order to use the wmsmap method""")
            raise ValueError(msg)
        if 'layers' not in kwargs:
            raise ValueError('no layers specified')
        # find the x,y values at the corner points.
        p = pyproj.Proj(init="epsg:%s" % self.epsg, preserve_units=True)
        xmin,ymin = p(self.llcrnrlon,self.llcrnrlat)
        xmax,ymax = p(self.urcrnrlon,self.urcrnrlat)
        if self.projection in _cylproj:
            Dateline =\
            _geoslib.Point(self(180.,0.5*(self.llcrnrlat+self.urcrnrlat)))
            hasDateline = Dateline.within(self._boundarypolyxy)
            if hasDateline:
                msg=dedent("""
                wmsimage cannot handle images that cross
                the dateline for cylindrical projections.""")
                raise ValueError(msg)
        if self.projection == 'cyl':
            xmin = (180./np.pi)*xmin; xmax = (180./np.pi)*xmax
            ymin = (180./np.pi)*ymin; ymax = (180./np.pi)*ymax
        # ypixels not given, find by scaling xpixels by the map aspect ratio.
        if ypixels is None:
            ypixels = int(self.aspect*xpixels)
        if verbose: print(server)
        wms = WebMapService(server)
        if verbose:
            print('id: %s, version: %s' %
            (wms.identification.type,wms.identification.version))
            print('title: %s, abstract: %s' %
            (wms.identification.title,wms.identification.abstract))
            print('available layers:')
            print(list(wms.contents))
            print('projection options:')
            print(wms[kwargs['layers'][0]].crsOptions)
        # remove keys from kwargs that are over-ridden
        for k in ['format','bbox','service','size','srs']:
            if 'format' in kwargs: del kwargs['format']
        img = wms.getmap(service='wms',bbox=(xmin,ymin,xmax,ymax),
                         size=(xpixels,ypixels),format='image/%s'%format,
                         srs='EPSG:%s' % self.epsg, **kwargs)
        # return AxesImage instance.
        # this works for png and jpeg.
        return self.imshow(imread(io.BytesIO(img.read()),
                           format=format),origin='upper',alpha=alpha,ax=ax)

    def drawmapscale(self,lon,lat,lon0,lat0,length,barstyle='simple',\
                     units='km',fontsize=9,yoffset=None,labelstyle='simple',\
                     fontcolor='k',fillcolor1='w',fillcolor2='k',ax=None,\
                     format='%d',zorder=None,linecolor=None,linewidth=None):
        """
        Draw a map scale at ``lon,lat`` of length ``length``
        representing distance in the map
        projection coordinates at ``lon0,lat0``.

        .. tabularcolumns:: |l|L|

        ==============   ====================================================
        Keywords         Description
        ==============   ====================================================
        units            the units of the length argument (Default km).
        barstyle         ``simple`` or ``fancy`` (roughly corresponding
                         to the styles provided by Generic Mapping Tools).
                         Default ``simple``.
        fontsize         for map scale annotations, default 9.
        fontcolor            for map scale annotations, default black.
        labelstyle       ``simple`` (default) or ``fancy``.  For
                         ``fancy`` the map scale factor (ratio betwee
                         the actual distance and map projection distance
                         at lon0,lat0) and the value of lon0,lat0 are also
                         displayed on the top of the scale bar. For
                         ``simple``, just the units are display on top
                         and the distance below the scale bar.
                         If equal to False, plot an empty label.
        format           a string formatter to format numeric values
        yoffset          yoffset controls how tall the scale bar is,
                         and how far the annotations are offset from the
                         scale bar.  Default is 0.02 times the height of
                         the map (0.02*(self.ymax-self.ymin)).
        fillcolor1(2)    colors of the alternating filled regions
                         (default white and black).  Only relevant for
                         'fancy' barstyle.
        zorder           sets the zorder for the map scale.
        linecolor        sets the color of the scale, by default, fontcolor
                         is used
        linewidth        linewidth for scale and ticks
        ==============   ====================================================

        Extra keyword ``ax`` can be used to override the default axis instance.
        """
        # get current axes instance (if none specified).
        ax = ax or self._check_ax()
        # not valid for cylindrical projection
        if self.projection == 'cyl':
            raise ValueError("cannot draw map scale for projection='cyl'")
        # convert length to meters
        lenlab = length
        if units == 'km':
            length = length*1000
        elif units == 'mi':
            length = length*1609.344
        elif units == 'nmi':
            length = length*1852
        elif units == 'ft':
            length = length*0.3048
        elif units != 'm':
            msg = "units must be 'm' (meters), 'km' (kilometers), "\
            "'mi' (miles), 'nmi' (nautical miles), or 'ft' (feet)"
            raise KeyError(msg)
        # reference point and center of scale.
        x0,y0 = self(lon0,lat0)
        xc,yc = self(lon,lat)
        # make sure lon_0 between -180 and 180
        lon_0 = ((lon0+360) % 360) - 360
        if lat0>0:
            if lon>0:
                lonlatstr = u'%g\N{DEGREE SIGN}N, %g\N{DEGREE SIGN}E' % (lat0,lon_0)
            elif lon<0:
                lonlatstr = u'%g\N{DEGREE SIGN}N, %g\N{DEGREE SIGN}W' % (lat0,lon_0)
            else:
                lonlatstr = u'%g\N{DEGREE SIGN}, %g\N{DEGREE SIGN}W' % (lat0,lon_0)
        else:
            if lon>0:
                lonlatstr = u'%g\N{DEGREE SIGN}S, %g\N{DEGREE SIGN}E' % (lat0,lon_0)
            elif lon<0:
                lonlatstr = u'%g\N{DEGREE SIGN}S, %g\N{DEGREE SIGN}W' % (lat0,lon_0)
            else:
                lonlatstr = u'%g\N{DEGREE SIGN}S, %g\N{DEGREE SIGN}' % (lat0,lon_0)
        # left edge of scale
        lon1,lat1 = self(x0-length/2,y0,inverse=True)
        x1,y1 = self(lon1,lat1)
        # right edge of scale
        lon4,lat4 = self(x0+length/2,y0,inverse=True)
        x4,y4 = self(lon4,lat4)
        x1 = x1-x0+xc; y1 = y1-y0+yc
        x4 = x4-x0+xc; y4 = y4-y0+yc
        if x1 > 1.e20 or x4 > 1.e20 or y1 > 1.e20 or y4 > 1.e20:
            raise ValueError("scale bar positioned outside projection limb")
        # scale factor for true distance
        gc = pyproj.Geod(a=self.rmajor,b=self.rminor)
        az12,az21,dist = gc.inv(lon1,lat1,lon4,lat4)
        scalefact = dist/length
        # label to put on top of scale bar.
        if labelstyle=='simple':
            labelstr = units
        elif labelstyle == 'fancy':
            labelstr = units+" (scale factor %4.2f at %s)"%(scalefact,lonlatstr)
        elif labelstyle == False:
            labelstr = ''
        else:
            raise KeyError("labelstyle must be 'simple' or 'fancy'")
        # default y offset is 2 percent of map height.
        if yoffset is None: yoffset = 0.02*(self.ymax-self.ymin)
        rets = [] # will hold all plot objects generated.
        # set linecolor
        if linecolor is None:
            linecolor = fontcolor
        # 'fancy' style
        if barstyle == 'fancy':
            #we need 5 sets of x coordinates (in map units)
            #quarter scale
            lon2,lat2 = self(x0-length/4,y0,inverse=True)
            x2,y2 = self(lon2,lat2)
            x2 = x2-x0+xc; y2 = y2-y0+yc
            #three quarter scale
            lon3,lat3 = self(x0+length/4,y0,inverse=True)
            x3,y3 = self(lon3,lat3)
            x3 = x3-x0+xc; y3 = y3-y0+yc
            #plot top line
            ytop = yc+yoffset/2
            ybottom = yc-yoffset/2
            ytick = ybottom - yoffset/2
            ytext = ytick - yoffset/2
            rets.append(self.plot([x1,x4],[ytop,ytop],color=linecolor, linewidth=linewidth)[0])
            #plot bottom line
            rets.append(self.plot([x1,x4],[ybottom,ybottom],color=linecolor, linewidth=linewidth)[0])
            #plot left edge
            rets.append(self.plot([x1,x1],[ybottom,ytop],color=linecolor, linewidth=linewidth)[0])
            #plot right edge
            rets.append(self.plot([x4,x4],[ybottom,ytop],color=linecolor, linewidth=linewidth)[0])
            #make a filled black box from left edge to 1/4 way across
            rets.append(ax.fill([x1,x2,x2,x1,x1],[ytop,ytop,ybottom,ybottom,ytop],\
                        ec=fontcolor,fc=fillcolor1)[0])
            #make a filled white box from 1/4 way across to 1/2 way across
            rets.append(ax.fill([x2,xc,xc,x2,x2],[ytop,ytop,ybottom,ybottom,ytop],\
                        ec=fontcolor,fc=fillcolor2)[0])
            #make a filled white box from 1/2 way across to 3/4 way across
            rets.append(ax.fill([xc,x3,x3,xc,xc],[ytop,ytop,ybottom,ybottom,ytop],\
                        ec=fontcolor,fc=fillcolor1)[0])
            #make a filled white box from 3/4 way across to end
            rets.append(ax.fill([x3,x4,x4,x3,x3],[ytop,ytop,ybottom,ybottom,ytop],\
                        ec=fontcolor,fc=fillcolor2)[0])
            #plot 3 tick marks at left edge, center, and right edge
            rets.append(self.plot([x1,x1],[ytick,ybottom],color=linecolor, linewidth=linewidth)[0])
            rets.append(self.plot([xc,xc],[ytick,ybottom],color=linecolor, linewidth=linewidth)[0])
            rets.append(self.plot([x4,x4],[ytick,ybottom],color=linecolor, linewidth=linewidth)[0])
            #label 3 tick marks
            rets.append(ax.text(x1,ytext,format % (0),\
            horizontalalignment='center',\
            verticalalignment='top',\
            fontsize=fontsize,color=fontcolor))
            rets.append(ax.text(xc,ytext,format % (0.5*lenlab),\
            horizontalalignment='center',\
            verticalalignment='top',\
            fontsize=fontsize,color=fontcolor))
            rets.append(ax.text(x4,ytext,format % (lenlab),\
            horizontalalignment='center',\
            verticalalignment='top',\
            fontsize=fontsize,color=fontcolor))
            #put units, scale factor on top
            rets.append(ax.text(xc,ytop+yoffset/2,labelstr,\
            horizontalalignment='center',\
            verticalalignment='bottom',\
            fontsize=fontsize,color=fontcolor))
        # 'simple' style
        elif barstyle == 'simple':
            rets.append(self.plot([x1,x4],[yc,yc],color=linecolor, linewidth=linewidth)[0])
            rets.append(self.plot([x1,x1],[yc-yoffset,yc+yoffset],color=linecolor, linewidth=linewidth)[0])
            rets.append(self.plot([x4,x4],[yc-yoffset,yc+yoffset],color=linecolor, linewidth=linewidth)[0])
            rets.append(ax.text(xc,yc-yoffset,format % lenlab,\
            verticalalignment='top',horizontalalignment='center',\
            fontsize=fontsize,color=fontcolor))
            #put units, scale factor on top
            rets.append(ax.text(xc,yc+yoffset,labelstr,\
            horizontalalignment='center',\
            verticalalignment='bottom',\
            fontsize=fontsize,color=fontcolor))
        else:
            raise KeyError("barstyle must be 'simple' or 'fancy'")
        if zorder is not None:
            for ret in rets:
                try:
                    ret.set_zorder(zorder)
                except:
                    pass
        return rets

    def colorbar(self,mappable=None,location='right',size="5%",pad='2%',fig=None,ax=None,**kwargs):
        """
        Add colorbar to axes associated with a map.
        The colorbar axes instance is created using the axes_grid toolkit.

        .. tabularcolumns:: |l|L|

        ==============   ====================================================
        Keywords         Description
        ==============   ====================================================
        mappable         the Image, ContourSet, etc. to which the colorbar
                         applies.  Default None, matplotlib.pyplot.gci() is
                         used to retrieve the current image mappable.
        location         where to put colorbar ('top','bottom','left','right')
                         Default 'right'.
        size             width of colorbar axes (string 'N%', where N is
                         an integer describing the fractional width of the parent
                         axes). Default '5%'.
        pad              Padding between parent axes and colorbar axes in
                         same units as size. Default '2%'.
        fig              Figure instance the map axes instance is associated
                         with. Default None, and matplotlib.pyplot.gcf() is used
                         to retrieve the current active figure instance.
        ax               The axes instance which the colorbar will be
                         associated with.  Default None, searches for self.ax,
                         and if None uses matplotlib.pyplot.gca().
        \**kwargs        extra keyword arguments passed on to
                         colorbar method of the figure instance.
        ==============   ====================================================

        Returns a matplotlib colorbar instance.
        """
        # get current axes instance (if none specified).
        ax = ax or self._check_ax()
        # get current figure instance (if none specified).
        if fig is None or mappable is None:
            import matplotlib.pyplot as plt
        if fig is None:
            fig = plt.gcf()
        # get current mappable if none specified.
        if mappable is None:
            mappable = plt.gci()
        # create colorbar axes uses axes_grid toolkit.
        divider = make_axes_locatable(ax)
        if location in ['left','right']:
            orientation = 'vertical'
        elif location in ['top','bottom']:
            orientation = 'horizontal'
        else:
            raise ValueError('location must be top,bottom,left or right')
        cax = divider.append_axes(location, size=size, pad=pad)
        # create colorbar.
        cb = fig.colorbar(mappable,orientation=orientation,cax=cax,**kwargs)
        fig.sca(ax) # reset parent axes as current axes.
        return cb

    def nightshade(self,date,color="k",delta=0.25,alpha=0.5,ax=None,zorder=2):
        """
        Shade the regions of the map that are in darkness at the time
        specifed by ``date``.  ``date`` is a datetime instance,
        assumed to be UTC.

        .. tabularcolumns:: |l|L|

        ==============   ====================================================
        Keywords         Description
        ==============   ====================================================
        color            color to shade night regions (default black).
        delta            day/night terminator is computed with a
                         a resolution of ``delta`` degrees (default 0.25).
        alpha            alpha transparency for shading (default 0.5, so
                         map background shows through).
        zorder           zorder for shading (default 2).
        ==============   ====================================================

        Extra keyword ``ax`` can be used to override the default axis instance.

        returns a matplotlib.contour.ContourSet instance.
        """
        from .solar import daynight_grid
        # make sure date is UTC, or naive with repect to time zones
        if date.utcoffset():
            raise ValueError('datetime instance must be UTC, not {0}'.format(date.tzname()))
        # get current axes instance (if none specified).
        ax = ax or self._check_ax()
        # create grid of day=0, night=1
        lons,lats,daynight = daynight_grid(date,delta,self.lonmin,self.lonmax)
        x,y = self(lons,lats)
        # contour the day-night grid, coloring the night area
        # with the specified color and transparency.
        CS = self.contourf(x,y,daynight,1,colors=[color],alpha=alpha,ax=ax)
        # set zorder on ContourSet collections show night shading
        # is on top.
        for c in CS.collections:
            c.set_zorder(zorder)
        # clip to map limbs
        CS.collections,c = self._cliplimb(ax,CS.collections)
        return CS

    def _check_ax(self):
        """
        Returns the axis on which to draw.
        Returns self.ax, or if self.ax=None returns plt.gca().
        """
        if self.ax is None:
            try:
                ax = plt.gca()
            except:
                import matplotlib.pyplot as plt
                ax = plt.gca()
            # associate an axes instance with this Basemap instance
            # the first time this method is called.
            #self.ax = ax
        else:
            ax = self.ax
        return ax

    def _ax_plt_from_kw(self, kw):
        """
        Return (ax, plt), where ax is the current axes, and plt is
        None or a reference to the pyplot module.

        plt will be None if ax was popped from kw or taken from self.ax;
        otherwise, pyplot was used and is returned.
        """
        plt = None
        _ax = kw.pop('ax', None)
        if _ax is None:
            _ax = self.ax
            if _ax is None:
                import matplotlib.pyplot as plt
                _ax = plt.gca()
        return _ax, plt

    def shiftdata(self,lonsin,datain=None,lon_0=None,fix_wrap_around=True):
        """
        Shift longitudes (and optionally data) so that they match map projection region.
        Only valid for cylindrical/pseudo-cylindrical global projections and data
        on regular lat/lon grids. longitudes and data can be 1-d or 2-d, if 2-d
        it is assumed longitudes are 2nd (rightmost) dimension.

        .. tabularcolumns:: |l|L|

        ==============   ====================================================
        Arguments        Description
        ==============   ====================================================
        lonsin           original 1-d or 2-d longitudes.
        ==============   ====================================================

        .. tabularcolumns:: |l|L|

        ==============   ====================================================
        Keywords         Description
        ==============   ====================================================
        datain           original 1-d or 2-d data. Default None.
        lon_0            center of map projection region. Defaut None,
                         given by current map projection.
        fix_wrap_around  if True reindex (if required) longitudes (and data) to
                         avoid jumps caused by remapping of longitudes of
                         points from outside of the [lon_0-180, lon_0+180]
                         interval back into the interval.
                         If False do not reindex longitudes and data, but do
                         make sure that longitudes are in the
                         [lon_0-180, lon_0+180] range.
        ==============   ====================================================

        if datain given, returns ``dataout,lonsout`` (data and longitudes shifted to fit in interval
        [lon_0-180,lon_0+180]), otherwise just returns longitudes.  If
        transformed longitudes lie outside map projection region, data is
        masked and longitudes are set to 1.e30.
        """
        if lon_0 is None and 'lon_0' not in self.projparams:
            msg='lon_0 keyword must be provided'
            raise ValueError(msg)
        lonsin = np.asarray(lonsin)
        if lonsin.ndim not in [1,2]:
            raise ValueError('1-d or 2-d longitudes required')
        if datain is not None:
            # if it's a masked array, leave it alone.
            if not ma.isMA(datain): datain = np.asarray(datain)
            if datain.ndim not in [1,2]:
                raise ValueError('1-d or 2-d data required')
        if lon_0 is None:
            lon_0 = self.projparams['lon_0']
        # 2-d data.
        if lonsin.ndim == 2:
            nlats = lonsin.shape[0]
            nlons = lonsin.shape[1]
            lonsin1 = lonsin[0,:]
            lonsin1 = np.where(lonsin1 > lon_0+180, lonsin1-360 ,lonsin1)
            lonsin1 = np.where(lonsin1 < lon_0-180, lonsin1+360 ,lonsin1)
            if nlons > 1:
                londiff = np.abs(lonsin1[0:-1]-lonsin1[1:])
                londiff_sort = np.sort(londiff)
                thresh = 360.-londiff_sort[-2] if nlons > 2 else 360.-londiff_sort[-1]
                itemindex = nlons-np.where(londiff>=thresh)[0]
            else:
                lonsin[0, :] = lonsin1
                itemindex = 0

            # if no shift necessary, itemindex will be
            # empty, so don't do anything
            if fix_wrap_around and itemindex:
                # check to see if cyclic (wraparound) point included
                # if so, remove it.
                if np.abs(lonsin1[0]-lonsin1[-1]) < 1.e-4:
                    hascyclic = True
                    lonsin_save = lonsin.copy()
                    lonsin = lonsin[:,1:]
                    if datain is not None:
                       datain_save = datain.copy()
                       datain = datain[:,1:]
                else:
                    hascyclic = False
                lonsin = np.where(lonsin > lon_0+180, lonsin-360 ,lonsin)
                lonsin = np.where(lonsin < lon_0-180, lonsin+360 ,lonsin)
                lonsin = np.roll(lonsin,itemindex-1,axis=1)
                if datain is not None:
                    # np.roll works on ndarrays and on masked arrays
                    datain = np.roll(datain,itemindex-1,axis=1)
                # add cyclic point back at beginning.
                if hascyclic:
                    lonsin_save[:,1:] = lonsin
                    lonsin_save[:,0] = lonsin[:,-1]-360.
                    lonsin = lonsin_save
                    if datain is not None:
                        datain_save[:,1:] = datain
                        datain_save[:,0] = datain[:,-1]
                        datain = datain_save

        # 1-d data.
        elif lonsin.ndim == 1:
            nlons = len(lonsin)
            lonsin = np.where(lonsin > lon_0+180, lonsin-360 ,lonsin)
            lonsin = np.where(lonsin < lon_0-180, lonsin+360 ,lonsin)

            if nlons > 1:
                londiff = np.abs(lonsin[0:-1]-lonsin[1:])
                londiff_sort = np.sort(londiff)
                thresh = 360.-londiff_sort[-2] if nlons > 2 else 360.0 - londiff_sort[-1]
                itemindex = len(lonsin)-np.where(londiff>=thresh)[0]
            else:
                itemindex = 0

            if fix_wrap_around and itemindex:
                # check to see if cyclic (wraparound) point included
                # if so, remove it.
                if np.abs(lonsin[0]-lonsin[-1]) < 1.e-4:
                    hascyclic = True
                    lonsin_save = lonsin.copy()
                    lonsin = lonsin[1:]
                    if datain is not None:
                        datain_save = datain.copy()
                        datain = datain[1:]
                else:
                    hascyclic = False
                lonsin = np.roll(lonsin,itemindex-1)
                if datain is not None:
                    datain = np.roll(datain,itemindex-1)
                # add cyclic point back at beginning.
                if hascyclic:
                    lonsin_save[1:] = lonsin
                    lonsin_save[0] = lonsin[-1]-360.
                    lonsin = lonsin_save
                    if datain is not None:
                        datain_save[1:] = datain
                        datain_save[0] = datain[-1]
                        datain = datain_save

        # mask points outside
        # map region so they don't wrap back in the domain.
        mask = np.logical_or(lonsin<lon_0-180,lonsin>lon_0+180)
        lonsin = np.where(mask,1.e30,lonsin)
        if datain is not None and mask.any():
            datain = ma.masked_where(mask, datain)

        if datain is not None:
            return lonsin, datain
        else:
            return lonsin

### End of Basemap class

def _searchlist(a,x):
    """
    like bisect, but works for lists that are not sorted,
    and are not in increasing order.
    returns -1 if x does not fall between any two elements"""
    # make sure x is a float (and not an array scalar)
    x = float(x)
    itemprev = a[0]
    nslot = -1
    eps = 180.
    for n,item in enumerate(a[1:]):
        if item < itemprev:
            if itemprev-item>eps:
                if ((x>itemprev and x<=360.) or (x<item and x>=0.)):
                    nslot = n+1
                    break
            elif x <= itemprev and x > item and itemprev:
                nslot = n+1
                break
        else:
            if item-itemprev>eps:
                if ((x<itemprev and x>=0.) or (x>item and x<=360.)):
                    nslot = n+1
                    break
            elif x >= itemprev and x < item:
                nslot = n+1
                break
        itemprev = item
    return nslot

def interp(datain,xin,yin,xout,yout,checkbounds=False,masked=False,order=1):
    """
    Interpolate data (``datain``) on a rectilinear grid (with x = ``xin``
    y = ``yin``) to a grid with x = ``xout``, y= ``yout``.

    .. tabularcolumns:: |l|L|

    ==============   ====================================================
    Arguments        Description
    ==============   ====================================================
    datain           a rank-2 array with 1st dimension corresponding to
                     y, 2nd dimension x.
    xin, yin         rank-1 arrays containing x and y of
                     datain grid in increasing order.
    xout, yout       rank-2 arrays containing x and y of desired output grid.
    ==============   ====================================================

    .. tabularcolumns:: |l|L|

    ==============   ====================================================
    Keywords         Description
    ==============   ====================================================
    checkbounds      If True, values of xout and yout are checked to see
                     that they lie within the range specified by xin
                     and xin.
                     If False, and xout,yout are outside xin,yin,
                     interpolated values will be clipped to values on
                     boundary of input grid (xin,yin)
                     Default is False.
    masked           If True, points outside the range of xin and yin
                     are masked (in a masked array).
                     If masked is set to a number, then
                     points outside the range of xin and yin will be
                     set to that number. Default False.
    order            0 for nearest-neighbor interpolation, 1 for
                     bilinear interpolation, 3 for cublic spline
                     (default 1). order=3 requires scipy.ndimage.
    ==============   ====================================================

    .. note::
     If datain is a masked array and order=1 (bilinear interpolation) is
     used, elements of dataout will be masked if any of the four surrounding
     points in datain are masked.  To avoid this, do the interpolation in two
     passes, first with order=1 (producing dataout1), then with order=0
     (producing dataout2).  Then replace all the masked values in dataout1
     with the corresponding elements in dataout2 (using numpy.where).
     This effectively uses nearest neighbor interpolation if any of the
     four surrounding points in datain are masked, and bilinear interpolation
     otherwise.

    Returns ``dataout``, the interpolated data on the grid ``xout, yout``.
    """
    # xin and yin must be monotonically increasing.
    if xin[-1]-xin[0] < 0 or yin[-1]-yin[0] < 0:
        raise ValueError('xin and yin must be increasing!')
    if xout.shape != yout.shape:
        raise ValueError('xout and yout must have same shape!')
    # check that xout,yout are
    # within region defined by xin,yin.
    if checkbounds:
        if xout.min() < xin.min() or \
           xout.max() > xin.max() or \
           yout.min() < yin.min() or \
           yout.max() > yin.max():
            raise ValueError('yout or xout outside range of yin or xin')
    # compute grid coordinates of output grid.
    delx = xin[1:]-xin[0:-1]
    dely = yin[1:]-yin[0:-1]
    if max(delx)-min(delx) < 1.e-4 and max(dely)-min(dely) < 1.e-4:
        # regular input grid.
        xcoords = (len(xin)-1)*(xout-xin[0])/(xin[-1]-xin[0])
        ycoords = (len(yin)-1)*(yout-yin[0])/(yin[-1]-yin[0])
    else:
        # irregular (but still rectilinear) input grid.
        xoutflat = xout.flatten(); youtflat = yout.flatten()
        ix = (np.searchsorted(xin,xoutflat)-1).tolist()
        iy = (np.searchsorted(yin,youtflat)-1).tolist()
        xoutflat = xoutflat.tolist(); xin = xin.tolist()
        youtflat = youtflat.tolist(); yin = yin.tolist()
        xcoords = []; ycoords = []
        for n,i in enumerate(ix):
            if i < 0:
                xcoords.append(-1) # outside of range on xin (lower end)
            elif i >= len(xin)-1:
                xcoords.append(len(xin)) # outside range on upper end.
            else:
                xcoords.append(float(i)+(xoutflat[n]-xin[i])/(xin[i+1]-xin[i]))
        for m,j in enumerate(iy):
            if j < 0:
                ycoords.append(-1) # outside of range of yin (on lower end)
            elif j >= len(yin)-1:
                ycoords.append(len(yin)) # outside range on upper end
            else:
                ycoords.append(float(j)+(youtflat[m]-yin[j])/(yin[j+1]-yin[j]))
        xcoords = np.reshape(xcoords,xout.shape)
        ycoords = np.reshape(ycoords,yout.shape)
    # data outside range xin,yin will be clipped to
    # values on boundary.
    if masked:
        xmask = np.logical_or(np.less(xcoords,0),np.greater(xcoords,len(xin)-1))
        ymask = np.logical_or(np.less(ycoords,0),np.greater(ycoords,len(yin)-1))
        xymask = np.logical_or(xmask,ymask)
    xcoords = np.clip(xcoords,0,len(xin)-1)
    ycoords = np.clip(ycoords,0,len(yin)-1)
    # interpolate to output grid using bilinear interpolation.
    if order == 1:
        xi = xcoords.astype(np.int32)
        yi = ycoords.astype(np.int32)
        xip1 = xi+1
        yip1 = yi+1
        xip1 = np.clip(xip1,0,len(xin)-1)
        yip1 = np.clip(yip1,0,len(yin)-1)
        delx = xcoords-xi.astype(np.float32)
        dely = ycoords-yi.astype(np.float32)
        dataout = (1.-delx)*(1.-dely)*datain[yi,xi] + \
                  delx*dely*datain[yip1,xip1] + \
                  (1.-delx)*dely*datain[yip1,xi] + \
                  delx*(1.-dely)*datain[yi,xip1]
    elif order == 0:
        xcoordsi = np.around(xcoords).astype(np.int32)
        ycoordsi = np.around(ycoords).astype(np.int32)
        dataout = datain[ycoordsi,xcoordsi]
    elif order == 3:
        try:
            from scipy.ndimage import map_coordinates
        except ImportError:
            raise ValueError('scipy.ndimage must be installed if order=3')
        coords = [ycoords,xcoords]
        dataout = map_coordinates(datain,coords,order=3,mode='nearest')
    else:
        raise ValueError('order keyword must be 0, 1 or 3')
    if masked:
        newmask = ma.mask_or(ma.getmask(dataout), xymask)
        dataout = ma.masked_array(dataout, mask=newmask)
        if not isinstance(masked, bool):
            dataout = dataout.filled(masked)
    return dataout

def shiftgrid(lon0,datain,lonsin,start=True,cyclic=360.0):
    """
    Shift global lat/lon grid east or west.

    .. tabularcolumns:: |l|L|

    ==============   ====================================================
    Arguments        Description
    ==============   ====================================================
    lon0             starting longitude for shifted grid
                     (ending longitude if start=False). lon0 must be on
                     input grid (within the range of lonsin).
    datain           original data with longitude the right-most
                     dimension.
    lonsin           original longitudes.
    ==============   ====================================================

    .. tabularcolumns:: |l|L|

    ==============   ====================================================
    Keywords         Description
    ==============   ====================================================
    start            if True, lon0 represents the starting longitude
                     of the new grid. if False, lon0 is the ending
                     longitude. Default True.
    cyclic           width of periodic domain (default 360)
    ==============   ====================================================

    returns ``dataout,lonsout`` (data and longitudes on shifted grid).
    """
    if np.fabs(lonsin[-1]-lonsin[0]-cyclic) > 1.e-4:
        # Use all data instead of raise ValueError, 'cyclic point not included'
        start_idx = 0
    else:
        # If cyclic, remove the duplicate point
        start_idx = 1
    if lon0 < lonsin[0] or lon0 > lonsin[-1]:
        raise ValueError('lon0 outside of range of lonsin')
    i0 = np.argmin(np.fabs(lonsin-lon0))
    i0_shift = len(lonsin)-i0
    if ma.isMA(datain):
        dataout  = ma.zeros(datain.shape,datain.dtype)
    else:
        dataout  = np.zeros(datain.shape,datain.dtype)
    if ma.isMA(lonsin):
        lonsout = ma.zeros(lonsin.shape,lonsin.dtype)
    else:
        lonsout = np.zeros(lonsin.shape,lonsin.dtype)
    if start:
        lonsout[0:i0_shift] = lonsin[i0:]
    else:
        lonsout[0:i0_shift] = lonsin[i0:]-cyclic
    dataout[...,0:i0_shift] = datain[...,i0:]
    if start:
        lonsout[i0_shift:] = lonsin[start_idx:i0+start_idx]+cyclic
    else:
        lonsout[i0_shift:] = lonsin[start_idx:i0+start_idx]
    dataout[...,i0_shift:] = datain[...,start_idx:i0+start_idx]
    return dataout,lonsout

def addcyclic(*arr,**kwargs):
    """
    Adds cyclic (wraparound) points in longitude to one or several arrays,
    the last array being longitudes in degrees. e.g.

   ``data1out, data2out, lonsout = addcyclic(data1,data2,lons)``

    ==============   ====================================================
    Keywords         Description
    ==============   ====================================================
    axis             the dimension representing longitude (default -1,
                     or right-most)
    cyclic           width of periodic domain (default 360)
    ==============   ====================================================
    """
    # get (default) keyword arguments
    axis = kwargs.get('axis',-1)
    cyclic = kwargs.get('cyclic',360)
    # define functions
    def _addcyclic(a):
        """addcyclic function for a single data array"""
        npsel = np.ma if np.ma.is_masked(a) else np
        slicer = [slice(None)] * np.ndim(a)
        try:
            slicer[axis] = slice(0, 1)
        except IndexError:
            raise ValueError('The specified axis does not correspond to an '
                    'array dimension.')
        return npsel.concatenate((a,a[tuple(slicer)]),axis=axis)
    def _addcyclic_lon(a):
        """addcyclic function for a single longitude array"""
        # select the right numpy functions
        npsel = np.ma if np.ma.is_masked(a) else np
        # get cyclic longitudes
        clon = (np.take(a,[0],axis=axis)
                + cyclic * np.sign(np.diff(np.take(a,[0,-1],axis=axis),axis=axis)))
        # ensure the values do not exceed cyclic
        clonmod = npsel.where(clon<=cyclic,clon,np.mod(clon,cyclic))
        return npsel.concatenate((a,clonmod),axis=axis)
    # process array(s)
    if len(arr) == 1:
        return _addcyclic_lon(arr[-1])
    else:
        return list(map(_addcyclic,arr[:-1])) + [_addcyclic_lon(arr[-1])]

def _choosecorners(width,height,**kwargs):
    """
    private function to determine lat/lon values of projection region corners,
    given width and height of projection region in meters.
    """
    p = pyproj.Proj(kwargs)
    urcrnrlon, urcrnrlat = p(0.5*width,0.5*height, inverse=True)
    llcrnrlon, llcrnrlat = p(-0.5*width,-0.5*height, inverse=True)
    corners = llcrnrlon,llcrnrlat,urcrnrlon,urcrnrlat
    # test for invalid projection points on output
    if llcrnrlon > 1.e20 or urcrnrlon > 1.e20:
        raise ValueError('width and/or height too large for this projection, try smaller values')
    else:
        return corners

def _choosecornersllur(llcrnrx, llcrnry, urcrnrx, urcrnry,**kwargs):
    """
    private function to determine lat/lon values of projection region corners,
    given width and height of projection region in meters.
    """
    p = pyproj.Proj(kwargs)
    urcrnrlon, urcrnrlat = p(urcrnrx, urcrnry, inverse=True)
    llcrnrlon, llcrnrlat = p(llcrnrx, llcrnry, inverse=True)
    corners = llcrnrlon,llcrnrlat,urcrnrlon,urcrnrlat
    # test for invalid projection points on output
    if llcrnrlon > 1.e20 or urcrnrlon > 1.e20:
        raise ValueError('width and/or height too large for this projection, try smaller values')
    else:
        return corners

def maskoceans(lonsin,latsin,datain,inlands=True,resolution='l',grid=5):
    """
    mask data (``datain``), defined on a grid with latitudes ``latsin``
    longitudes ``lonsin`` so that points over water will not be plotted.

    .. tabularcolumns:: |l|L|

    ==============   ====================================================
    Arguments        Description
    ==============   ====================================================
    lonsin, latsin   rank-2 arrays containing longitudes and latitudes of
                     grid.
    datain           rank-2 input array on grid defined by ``lonsin`` and
                     ``latsin``.
    inlands          if False, masked only ocean points and not inland
                     lakes (Default True).
    resolution       gshhs coastline resolution used to define land/sea
                     mask (default 'l', available 'c','l','i','h' or 'f')
    grid             land/sea mask grid spacing in minutes (Default 5;
                     10, 2.5 and 1.25 are also available).
    ==============   ====================================================

    returns a masked array the same shape as datain with "wet" points masked.
    """
    # read in land/sea mask.
    lsmask_lons, lsmask_lats, lsmask =\
    _readlsmask(lakes=inlands,resolution=resolution,grid=grid)
    # nearest-neighbor interpolation to output grid.
    lsmasko = interp(lsmask,lsmask_lons,lsmask_lats,lonsin,latsin,masked=True,order=0)
    # mask input data.
    mask = lsmasko == 0
    return ma.masked_array(datain,mask=mask)

def _readlsmask(lakes=True,resolution='l',grid=5):
    # read in land/sea mask.
    if grid == 10:
        nlons = 2160
    elif grid == 5:
        nlons = 4320
    elif grid == 2.5:
        nlons = 8640
    elif grid == 1.25:
        nlons = 17280
    else:
        raise ValueError('grid for land/sea mask must be 10,5,2.5 or 1.25')
    nlats = nlons//2
    import gzip
    lsmaskf =\
    gzip.open(os.path.join(basemap_datadir,'lsmask_%smin_%s.bin' %\
        (grid,resolution)), 'rb')
    lsmask =\
    np.reshape(np.frombuffer(lsmaskf.read(),dtype=np.uint8),(nlats,nlons))
    if lakes:
        lsmask =\
        np.where(lsmask==2,np.array(0,dtype=np.uint8),lsmask)
    lsmaskf.close()
    delta = 360./nlons
    lsmask_lons = np.linspace(-180+0.5*delta,180-0.5*delta,nlons).astype(np.float32)
    lsmask_lats = np.linspace(-90+0.5*delta,90-0.5*delta,nlats).astype(np.float32)
    return lsmask_lons, lsmask_lats, lsmask

class _tup(tuple):
    # tuple with an added remove method.
    # used for objects returned by drawparallels and drawmeridians.
    def remove(self):
        for item in self:
            for x in item:
                x.remove()
class _dict(dict):
    # override __delitem__ to first call remove method on values.
    def __delitem__(self,key):
        self[key].remove()
        super(_dict, self).__delitem__(key)

def _setlonlab(fmt,lon,labelstyle):
    # set lon label string (called by Basemap.drawmeridians)
    try: # fmt is a function that returns a formatted string
        lonlab = fmt(lon)
    except: # fmt is a format string.
        if lon>180:
            if rcParams['text.usetex']:
                if labelstyle=='+/-':
                    lonlabstr = r'${\/-%s\/^{\circ}}$'%fmt
                else:
                    lonlabstr = r'${%s\/^{\circ}\/W}$'%fmt
            else:
                if labelstyle=='+/-':
                    lonlabstr = u'-%s\N{DEGREE SIGN}'%fmt
                else:
                    lonlabstr = u'%s\N{DEGREE SIGN}W'%fmt
            lonlab = lonlabstr%np.fabs(lon-360)
        elif lon<180 and lon != 0:
            if rcParams['text.usetex']:
                if labelstyle=='+/-':
                    lonlabstr = r'${\/+%s\/^{\circ}}$'%fmt
                else:
                    lonlabstr = r'${%s\/^{\circ}\/E}$'%fmt
            else:
                if labelstyle=='+/-':
                    lonlabstr = u'+%s\N{DEGREE SIGN}'%fmt
                else:
                    lonlabstr = u'%s\N{DEGREE SIGN}E'%fmt
            lonlab = lonlabstr%lon
        else:
            if rcParams['text.usetex']:
                lonlabstr = r'${%s\/^{\circ}}$'%fmt
            else:
                lonlabstr = u'%s\N{DEGREE SIGN}'%fmt
            lonlab = lonlabstr%lon
    return lonlab

def _setlatlab(fmt,lat,labelstyle):
    # set lat label string (called by Basemap.drawparallels)
    try: # fmt is a function that returns a formatted string
           latlab = fmt(lat)
    except: # fmt is a format string.
        if lat<0:
            if rcParams['text.usetex']:
                if labelstyle=='+/-':
                    latlabstr = r'${\/-%s\/^{\circ}}$'%fmt
                else:
                    latlabstr = r'${%s\/^{\circ}\/S}$'%fmt
            else:
                if labelstyle=='+/-':
                    latlabstr = u'-%s\N{DEGREE SIGN}'%fmt
                else:
                    latlabstr = u'%s\N{DEGREE SIGN}S'%fmt
            latlab = latlabstr%np.fabs(lat)
        elif lat>0:
            if rcParams['text.usetex']:
                if labelstyle=='+/-':
                    latlabstr = r'${\/+%s\/^{\circ}}$'%fmt
                else:
                    latlabstr = r'${%s\/^{\circ}\/N}$'%fmt
            else:
                if labelstyle=='+/-':
                    latlabstr = u'+%s\N{DEGREE SIGN}'%fmt
                else:
                    latlabstr = u'%s\N{DEGREE SIGN}N'%fmt
            latlab = latlabstr%lat
        else:
            if rcParams['text.usetex']:
                latlabstr = r'${%s\/^{\circ}}$'%fmt
            else:
                latlabstr = u'%s\N{DEGREE SIGN}'%fmt
            latlab = latlabstr%lat
    return latlab<|MERGE_RESOLUTION|>--- conflicted
+++ resolved
@@ -54,11 +54,7 @@
 import functools
 
 
-<<<<<<< HEAD
-__version__ = "1.3.5+dev"
-=======
-__version__ = "1.3.6"
->>>>>>> 7beeca82
+__version__ = "1.3.6+dev"
 
 # basemap data files now installed in lib/matplotlib/toolkits/basemap/data
 # check to see if environment variable BASEMAPDATA set to a directory,
