from __future__ import (absolute_import, division, print_function)

"""
Module for plotting data on maps with matplotlib.

Contains the :class:`Basemap` class (which does most of the
heavy lifting), and the following functions:

:func:`interp`:  bilinear interpolation between rectilinear grids.

:func:`maskoceans`:  mask 'wet' points of an input array.

:func:`shiftgrid`:  shifts global lat/lon grids east or west.

:func:`addcyclic`: Add cyclic (wraparound) point in longitude.
"""

import os
import sys
import math
import functools
import numpy as np
import numpy.ma as ma
import matplotlib as mpl
from matplotlib.collections import LineCollection
from matplotlib.collections import PolyCollection
from matplotlib.image import imread
from matplotlib.lines import Line2D
from matplotlib.patches import Circle
from matplotlib.patches import Ellipse
from matplotlib.patches import FancyArrowPatch
from matplotlib.patches import Polygon
from matplotlib.transforms import Bbox
from mpl_toolkits.axes_grid1 import make_axes_locatable
try:
    from urllib2 import urlopen
    from urllib import urlretrieve
except ImportError:
    from urllib.request import urlopen
    from urllib.request import urlretrieve
import pyproj
from . proj import Proj
import _geoslib


<<<<<<< HEAD
__version__ = "1.3.7+dev"
=======
__version__ = "1.3.8"
>>>>>>> d42510de

# basemap data files now installed in lib/matplotlib/toolkits/basemap/data
# check to see if environment variable BASEMAPDATA set to a directory,
# and if so look for the data there.
if 'BASEMAPDATA' in os.environ:
    basemap_datadir = os.environ['BASEMAPDATA']
    if not os.path.isdir(basemap_datadir):
        raise RuntimeError('Path in environment BASEMAPDATA not a directory')
else:
    from mpl_toolkits import basemap_data
    basemap_datadir = os.path.abspath(list(basemap_data.__path__)[0])

# module variable that sets the default value for the 'latlon' kwarg.
# can be set to True by user so plotting functions can take lons,lats
# in degrees by default, instead of x,y (map projection coords in meters).
latlon_default = False

# supported map projections.
_projnames = {'cyl'      : 'Cylindrical Equidistant',
             'merc'     : 'Mercator',
             'tmerc'    : 'Transverse Mercator',
             'omerc'    : 'Oblique Mercator',
             'mill'     : 'Miller Cylindrical',
             'gall'     : 'Gall Stereographic Cylindrical',
             'cea'      : 'Cylindrical Equal Area',
             'lcc'      : 'Lambert Conformal',
             'laea'     : 'Lambert Azimuthal Equal Area',
             'nplaea'   : 'North-Polar Lambert Azimuthal',
             'splaea'   : 'South-Polar Lambert Azimuthal',
             'eqdc'     : 'Equidistant Conic',
             'aeqd'     : 'Azimuthal Equidistant',
             'npaeqd'   : 'North-Polar Azimuthal Equidistant',
             'spaeqd'   : 'South-Polar Azimuthal Equidistant',
             'aea'      : 'Albers Equal Area',
             'stere'    : 'Stereographic',
             'npstere'  : 'North-Polar Stereographic',
             'spstere'  : 'South-Polar Stereographic',
             'cass'     : 'Cassini-Soldner',
             'poly'     : 'Polyconic',
             'ortho'    : 'Orthographic',
             'geos'     : 'Geostationary',
             'nsper'    : 'Near-Sided Perspective',
             'sinu'     : 'Sinusoidal',
             'moll'     : 'Mollweide',
             'hammer'   : 'Hammer',
             'robin'    : 'Robinson',
             'kav7'     : 'Kavrayskiy VII',
             'eck4'     : 'Eckert IV',
             'vandg'    : 'van der Grinten',
             'mbtfpq'   : 'McBryde-Thomas Flat-Polar Quartic',
             'gnom'     : 'Gnomonic',
             'rotpole'  : 'Rotated Pole',
             }
supported_projections = []
for _items in _projnames.items():
    supported_projections.append(" %-17s%-40s\n" % (_items))
supported_projections = ''.join(supported_projections)

_cylproj = ['cyl','merc','mill','gall','cea']
_pseudocyl = ['moll','robin','eck4','kav7','sinu','mbtfpq','vandg','hammer']
_dg2rad = math.radians(1.)
_rad2dg = math.degrees(1.)

# projection specific parameters.
projection_params = {'cyl'      : 'corners only (no width/height)',
             'merc'     : 'corners plus lat_ts (no width/height)',
             'tmerc'    : 'lon_0,lat_0,k_0',
             'omerc'    : 'lon_0,lat_0,lat_1,lat_2,lon_1,lon_2,no_rot,k_0',
             'mill'     : 'corners only (no width/height)',
             'gall'     : 'corners only (no width/height)',
             'cea'      : 'corners only plus lat_ts (no width/height)',
             'lcc'      : 'lon_0,lat_0,lat_1,lat_2,k_0',
             'laea'     : 'lon_0,lat_0',
             'nplaea'   : 'bounding_lat,lon_0,lat_0,no corners or width/height',
             'splaea'   : 'bounding_lat,lon_0,lat_0,no corners or width/height',
             'eqdc'     : 'lon_0,lat_0,lat_1,lat_2',
             'aeqd'     : 'lon_0,lat_0',
             'npaeqd'   : 'bounding_lat,lon_0,lat_0,no corners or width/height',
             'spaeqd'   : 'bounding_lat,lon_0,lat_0,no corners or width/height',
             'aea'      : 'lon_0,lat_0,lat_1',
             'stere'    : 'lon_0,lat_0,lat_ts,k_0',
             'npstere'  : 'bounding_lat,lon_0,lat_0,no corners or width/height',
             'spstere'  : 'bounding_lat,lon_0,lat_0,no corners or width/height',
             'cass'     : 'lon_0,lat_0',
             'poly'     : 'lon_0,lat_0',
             'ortho'    : 'lon_0,lat_0,llcrnrx,llcrnry,urcrnrx,urcrnry,no width/height',
             'geos'     : 'lon_0,satellite_height,llcrnrx,llcrnry,urcrnrx,urcrnry,no width/height',
             'nsper'    : 'lon_0,satellite_height,llcrnrx,llcrnry,urcrnrx,urcrnry,no width/height',
             'sinu'     : 'lon_0,lat_0,no corners or width/height',
             'moll'     : 'lon_0,lat_0,no corners or width/height',
             'hammer'   : 'lon_0,lat_0,no corners or width/height',
             'robin'    : 'lon_0,lat_0,no corners or width/height',
             'eck4'    : 'lon_0,lat_0,no corners or width/height',
             'kav7'    : 'lon_0,lat_0,no corners or width/height',
             'vandg'    : 'lon_0,lat_0,no corners or width/height',
             'mbtfpq'   : 'lon_0,lat_0,no corners or width/height',
             'gnom'     : 'lon_0,lat_0',
             'rotpole'  : 'lon_0,o_lat_p,o_lon_p,corner lat/lon or corner x,y (no width/height)'
             }

# create dictionary that maps epsg codes to Basemap kwargs.
epsgf = open(os.path.join(basemap_datadir, 'epsg'))
epsg_dict={}
for line in epsgf:
    if line.startswith("#"):
        continue
    l = line.split()
    code = l[0].strip("<>")
    parms = ' '.join(l[1:-1])
    _kw_args={}
    for s in l[1:-1]:
        try:
            k,v = s.split('=')
        except:
            pass
        k = k.strip("+")
        if k=='proj':
            if v == 'longlat': v = 'cyl'
            if v not in _projnames:
                continue
            k='projection'
        if k=='k':
            k='k_0'
        if k in ['projection','lat_1','lat_2','lon_0','lat_0',\
                 'a','b','k_0','lat_ts','ellps','datum']:
            if k not in ['projection','ellps','datum']:
                v = float(v)
            _kw_args[k]=v
    if 'projection' in _kw_args:
        if 'a' in _kw_args:
            if 'b' in _kw_args:
                _kw_args['rsphere']=(_kw_args['a'],_kw_args['b'])
                del _kw_args['b']
            else:
                _kw_args['rsphere']=_kw_args['a']
            del _kw_args['a']
        if 'datum' in _kw_args:
            if _kw_args['datum'] == 'NAD83':
                _kw_args['ellps'] = 'GRS80'
            elif _kw_args['datum'] == 'NAD27':
                _kw_args['ellps'] = 'clrk66'
            elif _kw_args['datum'] == 'WGS84':
                _kw_args['ellps'] = 'WGS84'
            del _kw_args['datum']
        # supported epsg projections.
        # omerc not supported yet, since we can't handle
        # alpha,gamma and lonc keywords.
        if _kw_args['projection'] != 'omerc':
            epsg_dict[code]=_kw_args
epsgf.close()

# The __init__ docstring is pulled out here because it is so long;
# Having it in the usual place makes it hard to get from the
# __init__ argument list to the code that uses the arguments.
_Basemap_init_doc = """

 Sets up a basemap with specified map projection.
 and creates the coastline data structures in map projection
 coordinates.

 Calling a Basemap class instance with the arguments lon, lat will
 convert lon/lat (in degrees) to x/y map projection coordinates
 (in meters). The inverse transformation is done if the optional keyword
 ``inverse`` is set to True.

 The desired projection is set with the projection keyword. Default is ``cyl``.
 Supported values for the projection keyword are:

 ==============   ====================================================
 Value            Description
 ==============   ====================================================
%(supported_projections)s
 ==============   ====================================================

 For most map projections, the map projection region can either be
 specified by setting these keywords:

 .. tabularcolumns:: |l|L|

 ==============   ====================================================
 Keyword          Description
 ==============   ====================================================
 llcrnrlon        longitude of lower left hand corner of the desired map
                  domain (degrees).
 llcrnrlat        latitude of lower left hand corner of the desired map
                  domain (degrees).
 urcrnrlon        longitude of upper right hand corner of the desired map
                  domain (degrees).
 urcrnrlat        latitude of upper right hand corner of the desired map
                  domain (degrees).
 ==============   ====================================================

 or these

 .. tabularcolumns:: |l|L|

 ==============   ====================================================
 Keyword          Description
 ==============   ====================================================
 width            width of desired map domain in projection coordinates
                  (meters).
 height           height of desired map domain in projection coordinates
                  (meters).
 lon_0            center of desired map domain (in degrees).
 lat_0            center of desired map domain (in degrees).
 ==============   ====================================================

 For ``sinu``, ``moll``, ``hammer``, ``npstere``, ``spstere``, ``nplaea``, ``splaea``,
 ``npaeqd``, ``spaeqd``, ``robin``, ``eck4``, ``kav7``, or ``mbtfpq``, the values of
 llcrnrlon, llcrnrlat, urcrnrlon, urcrnrlat, width and height are ignored
 (because either they are computed internally, or entire globe is
 always plotted).

 For the cylindrical projections (``cyl``, ``merc``, ``mill``, ``cea``  and ``gall``),
 the default is to use
 llcrnrlon=-180,llcrnrlat=-90, urcrnrlon=180 and urcrnrlat=90). For all other
 projections except ``ortho``, ``geos`` and ``nsper``, either the lat/lon values of the
 corners or width and height must be specified by the user.

 For ``ortho``, ``geos`` and ``nsper``, the lat/lon values of the corners may be specified,
 or the x/y values of the corners (llcrnrx,llcrnry,urcrnrx,urcrnry) in the
 coordinate system of the global projection (with x=0,y=0 at the center
 of the global projection).  If the corners are not specified,
 the entire globe is plotted.

 For ``rotpole``, the lat/lon values of the corners on the unrotated sphere
 may be provided as llcrnrlon,llcrnrlat,urcrnrlon,urcrnrlat, or the lat/lon
 values of the corners on the rotated sphere can be given as
 llcrnrx,llcrnry,urcrnrx,urcrnry.

 Other keyword arguments:

 .. tabularcolumns:: |l|L|

 ==============   ====================================================
 Keyword          Description
 ==============   ====================================================
 resolution       resolution of boundary database to use. Can be ``c``
                  (crude), ``l`` (low), ``i`` (intermediate), ``h``
                  (high), ``f`` (full) or None.
                  If None, no boundary data will be read in (and
                  class methods such as drawcoastlines will raise an
                  if invoked).
                  Resolution drops off by roughly 80%% between datasets.
                  Higher res datasets are much slower to draw.
                  Default ``c``. Coastline data is from the GSHHS
                  (http://www.soest.hawaii.edu/wessel/gshhs/gshhs.html).
                  State, country and river datasets from the Generic
                  Mapping Tools (http://gmt.soest.hawaii.edu).
 area_thresh      coastline or lake with an area smaller than
                  area_thresh in km^2 will not be plotted.
                  Default 10000,1000,100,10,1 for resolution
                  ``c``, ``l``, ``i``, ``h``, ``f``.
 rsphere          radius of the sphere used to define map projection
                  (default 6370997 meters, close to the arithmetic mean
                  radius of the earth). If given as a sequence, the
                  first two elements are interpreted as the radii
                  of the major and minor axes of an ellipsoid.
                  Note: sometimes an ellipsoid is specified by the
                  major axis and an inverse flattening parameter (if).
                  The minor axis (b) can be computed from the major
                  axis (a) and the inverse flattening parameter using
                  the formula if = a/(a-b).
 ellps            string describing ellipsoid ('GRS80' or 'WGS84',
                  for example). If both rsphere and ellps are given,
                  rsphere is ignored. Default None. See pyproj.pj_ellps
                  for allowed values.
 suppress_ticks   suppress automatic drawing of axis ticks and labels
                  in map projection coordinates.  Default True,
                  so parallels and meridians can be labelled instead.
                  If parallel or meridian labelling is requested
                  (using drawparallels and drawmeridians methods),
                  automatic tick labelling will be supressed even if
                  suppress_ticks=False.  suppress_ticks=False
                  is useful if you want to use your own custom tick
                  formatter, or  if you want to let matplotlib label
                  the axes in meters using map projection
                  coordinates.
 fix_aspect       fix aspect ratio of plot to match aspect ratio
                  of map projection region (default True).
 anchor           determines how map is placed in axes rectangle
                  (passed to axes.set_aspect). Default is ``C``,
                  which means map is centered.
                  Allowed values are
                  ``C``, ``SW``, ``S``, ``SE``, ``E``, ``NE``,
                  ``N``, ``NW``, and ``W``.
 celestial        use astronomical conventions for longitude (i.e.
                  negative longitudes to the east of 0). Default False.
                  Implies resolution=None.
 ax               set default axes instance
                  (default None - matplotlib.pyplot.gca() may be used
                  to get the current axes instance).
                  If you do not want matplotlib.pyplot to be imported,
                  you can either set this to a pre-defined axes
                  instance, or use the ``ax`` keyword in each Basemap
                  method call that does drawing. In the first case,
                  all Basemap method calls will draw to the same axes
                  instance.  In the second case, you can draw to
                  different axes with the same Basemap instance.
                  You can also use the ``ax`` keyword in individual
                  method calls to selectively override the default
                  axes instance.
 ==============   ====================================================

 The following keywords are map projection parameters which all default to
 None.  Not all parameters are used by all projections, some are ignored.
 The module variable ``projection_params`` is a dictionary which
 lists which parameters apply to which projections.

 .. tabularcolumns:: |l|L|

 ================ ====================================================
 Keyword          Description
 ================ ====================================================
 lat_ts           latitude of true scale. Optional for stereographic,
                  cylindrical equal area and mercator projections.
                  default is lat_0 for stereographic projection.
                  default is 0 for mercator and cylindrical equal area
                  projections.
 lat_1            first standard parallel for lambert conformal,
                  albers equal area and equidistant conic.
                  Latitude of one of the two points on the projection
                  centerline for oblique mercator. If lat_1 is not given, but
                  lat_0 is, lat_1 is set to lat_0 for lambert
                  conformal, albers equal area and equidistant conic.
 lat_2            second standard parallel for lambert conformal,
                  albers equal area and equidistant conic.
                  Latitude of one of the two points on the projection
                  centerline for oblique mercator. If lat_2 is not
                  given it is set to lat_1 for lambert conformal,
                  albers equal area and equidistant conic.
 lon_1            Longitude of one of the two points on the projection
                  centerline for oblique mercator.
 lon_2            Longitude of one of the two points on the projection
                  centerline for oblique mercator.
 k_0              Scale factor at natural origin (used
                  by 'tmerc', 'omerc', 'stere' and 'lcc').
 no_rot           only used by oblique mercator.
                  If set to True, the map projection coordinates will
                  not be rotated to true North.  Default is False
                  (projection coordinates are automatically rotated).
 lat_0            central latitude (y-axis origin) - used by all
                  projections.
 lon_0            central meridian (x-axis origin) - used by all
                  projections.
 o_lat_p          latitude of rotated pole (only used by 'rotpole')
 o_lon_p          longitude of rotated pole (only used by 'rotpole')
 boundinglat      bounding latitude for pole-centered projections
                  (npstere,spstere,nplaea,splaea,npaeqd,spaeqd).
                  These projections are square regions centered
                  on the north or south pole.
                  The longitude lon_0 is at 6-o'clock, and the
                  latitude circle boundinglat is tangent to the edge
                  of the map at lon_0.
 round            cut off pole-centered projection at boundinglat
                  (so plot is a circle instead of a square). Only
                  relevant for npstere,spstere,nplaea,splaea,npaeqd
                  or spaeqd projections. Default False.
 satellite_height height of satellite (in m) above equator -
                  only relevant for geostationary
                  and near-sided perspective (``geos`` or ``nsper``)
                  projections. Default 35,786 km.
 ================ ====================================================

 Useful instance variables:

 .. tabularcolumns:: |l|L|

 ================ ====================================================
 Variable Name    Description
 ================ ====================================================
 projection       map projection. Print the module variable
                  ``supported_projections`` to see a list of allowed
                  values.
 epsg             EPSG code defining projection (see
                  http://spatialreference.org for a list of
                  EPSG codes and their definitions).
 aspect           map aspect ratio
                  (size of y dimension / size of x dimension).
 llcrnrlon        longitude of lower left hand corner of the
                  selected map domain.
 llcrnrlat        latitude of lower left hand corner of the
                  selected map domain.
 urcrnrlon        longitude of upper right hand corner of the
                  selected map domain.
 urcrnrlat        latitude of upper right hand corner of the
                  selected map domain.
 llcrnrx          x value of lower left hand corner of the
                  selected map domain in map projection coordinates.
 llcrnry          y value of lower left hand corner of the
                  selected map domain in map projection coordinates.
 urcrnrx          x value of upper right hand corner of the
                  selected map domain in map projection coordinates.
 urcrnry          y value of upper right hand corner of the
                  selected map domain in map projection coordinates.
 rmajor           equatorial radius of ellipsoid used (in meters).
 rminor           polar radius of ellipsoid used (in meters).
 resolution       resolution of boundary dataset being used (``c``
                  for crude, ``l`` for low, etc.).
                  If None, no boundary dataset is associated with the
                  Basemap instance.
 proj4string      the string describing the map projection that is
                  used by PROJ.4.
 ================ ====================================================

 **Converting from Geographic (lon/lat) to Map Projection (x/y) Coordinates**

 Calling a Basemap class instance with the arguments lon, lat will
 convert lon/lat (in degrees) to x/y map projection
 coordinates (in meters).  If optional keyword ``inverse`` is
 True (default is False), the inverse transformation from x/y
 to lon/lat is performed.

 For cylindrical equidistant projection (``cyl``), this
 does nothing (i.e. x,y == lon,lat).

 For non-cylindrical projections, the inverse transformation
 always returns longitudes between -180 and 180 degrees. For
 cylindrical projections (self.projection == ``cyl``, ``mill``,
 ``cea``, ``gall`` or ``merc``)
 the inverse transformation will return longitudes between
 self.llcrnrlon and self.llcrnrlat.

 Input arguments lon, lat can be either scalar floats, sequences
 or numpy arrays.

 **Example Usage:**

 >>> from mpl_toolkits.basemap import Basemap
 >>> import numpy as np
 >>> import matplotlib.pyplot as plt
 >>> # read in topo data (on a regular lat/lon grid)
 >>> etopo = np.loadtxt('etopo20data.gz')
 >>> lons  = np.loadtxt('etopo20lons.gz')
 >>> lats  = np.loadtxt('etopo20lats.gz')
 >>> # create Basemap instance for Robinson projection.
 >>> m = Basemap(projection='robin',lon_0=0.5*(lons[0]+lons[-1]))
 >>> # compute map projection coordinates for lat/lon grid.
 >>> x, y = m(*np.meshgrid(lons,lats))
 >>> # make filled contour plot.
 >>> cs = m.contourf(x,y,etopo,30,cmap=plt.cm.jet)
 >>> m.drawcoastlines() # draw coastlines
 >>> m.drawmapboundary() # draw a line around the map region
 >>> m.drawparallels(np.arange(-90.,120.,30.),labels=[1,0,0,0]) # draw parallels
 >>> m.drawmeridians(np.arange(0.,420.,60.),labels=[0,0,0,1]) # draw meridians
 >>> plt.title('Robinson Projection') # add a title
 >>> plt.show()

 [this example (simpletest.py) plus many others can be found in the
 examples directory of source distribution.  The "OO" version of this
 example (which does not use matplotlib.pyplot) is called "simpletest_oo.py".]
""" % locals()

# unsupported projection error message.
_unsupported_projection = ["'%s' is an unsupported projection.\n"]
_unsupported_projection.append("The supported projections are:\n")
_unsupported_projection.append(supported_projections)
_unsupported_projection = ''.join(_unsupported_projection)

def _validated_ll(param, name, minval, maxval):
    param = float(param)
    if param > maxval or param < minval:
        raise ValueError('%s must be between %f and %f degrees' %
                                           (name, minval, maxval))
    return param


def _validated_or_none(param, name, minval, maxval):
    if param is None:
        return None
    return _validated_ll(param, name, minval, maxval)


def _insert_validated(d, param, name, minval, maxval):
    if param is not None:
        d[name] = _validated_ll(param, name, minval, maxval)

def _transform(plotfunc):
    # shift data and longitudes to map projection region, then compute
    # transformation to map projection coordinates.
    @functools.wraps(plotfunc)
    def with_transform(self,x,y,data,*args,**kwargs):
        # input coordinates are latitude/longitude, not map projection coords.
        if kwargs.pop('latlon', latlon_default):
            # shift data to map projection region for
            # cylindrical and pseudo-cylindrical projections.
            if self.projection in _cylproj or self.projection in _pseudocyl:
                x, data = self.shiftdata(x, data,
                                         fix_wrap_around=plotfunc.__name__ not in ["scatter"])
            # convert lat/lon coords to map projection coords.
            x, y = self(x,y)
        return plotfunc(self,x,y,data,*args,**kwargs)
    return with_transform

def _transform1d(plotfunc):
    # shift data and longitudes to map projection region, then compute
    # transformation to map projection coordinates.
    @functools.wraps(plotfunc)
    def with_transform(self,x,y,*args,**kwargs):
        x = np.asarray(x)
        # input coordinates are latitude/longitude, not map projection coords.
        if kwargs.pop('latlon', latlon_default):
            # shift data to map projection region for
            # cylindrical and pseudo-cylindrical projections.
            if self.projection in _cylproj or self.projection in _pseudocyl:
                if x.ndim == 1:
                    x = self.shiftdata(x, fix_wrap_around=plotfunc.__name__ not in ["scatter"])
                elif x.ndim == 0:
                    if x > 180:
                        x = x - 360.
            # convert lat/lon coords to map projection coords.
            x, y = self(x,y)
        return plotfunc(self,x,y,*args,**kwargs)
    return with_transform

def _transformuv(plotfunc):
    # shift data and longitudes to map projection region, then compute
    # transformation to map projection coordinates. Works when call
    # signature has two data arrays instead of one.
    @functools.wraps(plotfunc)
    def with_transform(self,x,y,u,v,*args,**kwargs):
        # input coordinates are latitude/longitude, not map projection coords.
        if kwargs.pop('latlon', latlon_default):
            # shift data to map projection region for
            # cylindrical and pseudo-cylindrical projections.
            if self.projection in _cylproj or self.projection in _pseudocyl:
                x1, u = self.shiftdata(x, u)
                x, v = self.shiftdata(x, v)
            # convert lat/lon coords to map projection coords.
            x, y = self(x,y)
        return plotfunc(self,x,y,u,v,*args,**kwargs)
    return with_transform

class Basemap(object):

    def __init__(self, llcrnrlon=None, llcrnrlat=None,
                       urcrnrlon=None, urcrnrlat=None,
                       llcrnrx=None, llcrnry=None,
                       urcrnrx=None, urcrnry=None,
                       width=None, height=None,
                       projection='cyl', resolution='c',
                       area_thresh=None, rsphere=6370997.0,
                       ellps=None, lat_ts=None,
                       lat_1=None, lat_2=None,
                       lat_0=None, lon_0=None,
                       lon_1=None, lon_2=None,
                       o_lon_p=None, o_lat_p=None,
                       k_0=None,
                       no_rot=False,
                       suppress_ticks=True,
                       satellite_height=35786000,
                       boundinglat=None,
                       fix_aspect=True,
                       anchor='C',
                       celestial=False,
                       round=False,
                       epsg=None,
                       ax=None):
        # docstring is added after __init__ method definition

        # set epsg code if given, set to 4326 for projection='cyl':
        if epsg is not None:
            self.epsg = epsg
        elif projection == 'cyl':
            self.epsg = 4326
        # replace kwarg values with those implied by epsg code,
        # if given.
        if hasattr(self,'epsg'):
            if str(self.epsg) not in epsg_dict:
                raise ValueError('%s is not a supported EPSG code' %
                        self.epsg)
            epsg_params = epsg_dict[str(self.epsg)]
            for k in epsg_params:
                if k == 'projection':
                    projection = epsg_params[k]
                elif k == 'rsphere':
                    rsphere = epsg_params[k]
                elif k == 'ellps':
                    ellps = epsg_params[k]
                elif k == 'lat_1':
                    lat_1 = epsg_params[k]
                elif k == 'lat_2':
                    lat_2 = epsg_params[k]
                elif k == 'lon_0':
                    lon_0 = epsg_params[k]
                elif k == 'lat_0':
                    lat_0 = epsg_params[k]
                elif k == 'lat_ts':
                    lat_ts = epsg_params[k]
                elif k == 'k_0':
                    k_0 = epsg_params[k]

        # fix aspect to ratio to match aspect ratio of map projection
        # region
        self.fix_aspect = fix_aspect
        # where to put plot in figure (default is 'C' or center)
        self.anchor = anchor
        # geographic or celestial coords?
        self.celestial = celestial
        # map projection.
        self.projection = projection
        # bounding lat (for pole-centered plots)
        self.boundinglat = boundinglat
        # is a round pole-centered plot desired?
        self.round = round
        # full disk projection?
        self._fulldisk = False # default value

        # set up projection parameter dict.
        projparams = {}
        projparams['proj'] = projection
        # if ellps keyword specified, it over-rides rsphere.
        if ellps is not None:
            try:
                elldict = pyproj.pj_ellps[ellps]
            except KeyError:
                raise ValueError(
                'illegal ellps definition, allowed values are %s' %
                pyproj.pj_ellps.keys())
            projparams['a'] = elldict['a']
            if 'b' in elldict:
                projparams['b'] = elldict['b']
            else:
                projparams['b'] = projparams['a']*(1.0-(1.0/elldict['rf']))
        else:
            try:
                if rsphere[0] > rsphere[1]:
                    projparams['a'] = rsphere[0]
                    projparams['b'] = rsphere[1]
                else:
                    projparams['a'] = rsphere[1]
                    projparams['b'] = rsphere[0]
            except:
                if projection == 'tmerc':
                # use bR_a instead of R because of obscure bug
                # in proj4 for tmerc projection.
                    projparams['bR_a'] = rsphere
                else:
                    projparams['R'] = rsphere
        # set units to meters.
        projparams['units']='m'
        # check for sane values of lon_0, lat_0, lat_ts, lat_1, lat_2
        lat_0 = _validated_or_none(lat_0, 'lat_0', -90, 90)
        lat_1 = _validated_or_none(lat_1, 'lat_1', -90, 90)
        lat_2 = _validated_or_none(lat_2, 'lat_2', -90, 90)
        lat_ts = _validated_or_none(lat_ts, 'lat_ts', -90, 90)
        lon_0 = _validated_or_none(lon_0, 'lon_0', -360, 720)
        lon_1 = _validated_or_none(lon_1, 'lon_1', -360, 720)
        lon_2 = _validated_or_none(lon_2, 'lon_2', -360, 720)
        llcrnrlon = _validated_or_none(llcrnrlon, 'llcrnrlon', -360, 720)
        urcrnrlon = _validated_or_none(urcrnrlon, 'urcrnrlon', -360, 720)
        llcrnrlat = _validated_or_none(llcrnrlat, 'llcrnrlat', -90, 90)
        urcrnrlat = _validated_or_none(urcrnrlat, 'urcrnrlat', -90, 90)

        _insert_validated(projparams, lat_0, 'lat_0', -90, 90)
        _insert_validated(projparams, lat_1, 'lat_1', -90, 90)
        _insert_validated(projparams, lat_2, 'lat_2', -90, 90)
        _insert_validated(projparams, lat_ts, 'lat_ts', -90, 90)
        _insert_validated(projparams, lon_0, 'lon_0', -360, 720)
        _insert_validated(projparams, lon_1, 'lon_1', -360, 720)
        _insert_validated(projparams, lon_2, 'lon_2', -360, 720)
        if projection in ['geos','nsper']:
            projparams['h'] = satellite_height
        # check for sane values of projection corners.
        using_corners = (None not in [llcrnrlon,llcrnrlat,urcrnrlon,urcrnrlat])
        if using_corners:
            self.llcrnrlon = _validated_ll(llcrnrlon, 'llcrnrlon', -360, 720)
            self.urcrnrlon = _validated_ll(urcrnrlon, 'urcrnrlon', -360, 720)
            self.llcrnrlat = _validated_ll(llcrnrlat, 'llcrnrlat', -90, 90)
            self.urcrnrlat = _validated_ll(urcrnrlat, 'urcrnrlat', -90, 90)

        # for each of the supported projections,
        # compute lat/lon of domain corners
        # and set values in projparams dict as needed.

        if projection in ['lcc', 'eqdc', 'aea']:
            if projection == 'lcc' and k_0 is not None:
                projparams['k_0']=k_0
            # if lat_0 is given, but not lat_1,
            # set lat_1=lat_0
            if lat_1 is None and lat_0 is not None:
                lat_1 = lat_0
                projparams['lat_1'] = lat_1
            if lat_1 is None or lon_0 is None:
                raise ValueError('must specify lat_1 or lat_0 and lon_0 for %s basemap (lat_2 is optional)' % _projnames[projection])
            if lat_2 is None:
                projparams['lat_2'] = lat_1
            if not using_corners:
                using_cornersxy = (None not in [llcrnrx,llcrnry,urcrnrx,urcrnry])
                if using_cornersxy:
                    llcrnrlon,llcrnrlat,urcrnrlon,urcrnrlat = _choosecornersllur(llcrnrx,llcrnry,urcrnrx,urcrnry,**projparams)
                    self.llcrnrlon = llcrnrlon; self.llcrnrlat = llcrnrlat
                    self.urcrnrlon = urcrnrlon; self.urcrnrlat = urcrnrlat
                else:
                    if width is None or height is None:
                        raise ValueError('must either specify lat/lon values of corners (llcrnrlon,llcrnrlat,urcrnrlon,urcrnrlat) in degrees or width and height in meters')
                    if lon_0 is None or lat_0 is None:
                        raise ValueError('must specify lon_0 and lat_0 when using width, height to specify projection region')
                    llcrnrlon,llcrnrlat,urcrnrlon,urcrnrlat = _choosecorners(width,height,**projparams)
                    self.llcrnrlon = llcrnrlon; self.llcrnrlat = llcrnrlat
                    self.urcrnrlon = urcrnrlon; self.urcrnrlat = urcrnrlat
        elif projection == 'stere':
            if k_0 is not None:
                projparams['k_0']=k_0
            if lat_0 is None or lon_0 is None:
                raise ValueError('must specify lat_0 and lon_0 for Stereographic basemap (lat_ts is optional)')
            if not using_corners:
                if width is None or height is None:
                    raise ValueError('must either specify lat/lon values of corners (llcrnrlon,llcrnrlat,urcrnrlon,urcrnrlat) in degrees or width and height in meters')
                if lon_0 is None or lat_0 is None:
                    raise ValueError('must specify lon_0 and lat_0 when using width, height to specify projection region')
                llcrnrlon,llcrnrlat,urcrnrlon,urcrnrlat = _choosecorners(width,height,**projparams)
                self.llcrnrlon = llcrnrlon; self.llcrnrlat = llcrnrlat
                self.urcrnrlon = urcrnrlon; self.urcrnrlat = urcrnrlat
        elif projection in ['spstere', 'npstere',
                            'splaea', 'nplaea',
                            'spaeqd', 'npaeqd']:
            if (projection == 'splaea' and boundinglat >= 0) or\
               (projection == 'nplaea' and boundinglat <= 0):
                raise ValueError('boundinglat cannot extend into opposite hemisphere')
            if boundinglat is None or lon_0 is None:
                raise ValueError('must specify boundinglat and lon_0 for %s basemap' % _projnames[projection])
            if projection[0] == 's':
                sgn = -1
            else:
                sgn = 1
            rootproj = projection[2:]
            projparams['proj'] = rootproj
            if rootproj == 'stere':
                projparams['lat_ts'] = sgn * 90.
            projparams['lat_0'] = sgn * 90.
            self.llcrnrlon = lon_0 - sgn*45.
            self.urcrnrlon = lon_0 + sgn*135.
            proj = pyproj.Proj(projparams)
            x,y = proj(lon_0,boundinglat)
            lon,self.llcrnrlat = proj(math.sqrt(2.)*y,0.,inverse=True)
            self.urcrnrlat = self.llcrnrlat
            if width is not None or height is not None:
                sys.stdout.write('warning: width and height keywords ignored for %s projection' % _projnames[projection])
        elif projection == 'laea':
            if lat_0 is None or lon_0 is None:
                raise ValueError('must specify lat_0 and lon_0 for Lambert Azimuthal basemap')
            if not using_corners:
                if width is None or height is None:
                    raise ValueError('must either specify lat/lon values of corners (llcrnrlon,llcrnrlat,urcrnrlon,urcrnrlat) in degrees or width and height in meters')
                if lon_0 is None or lat_0 is None:
                    raise ValueError('must specify lon_0 and lat_0 when using width, height to specify projection region')
                llcrnrlon,llcrnrlat,urcrnrlon,urcrnrlat = _choosecorners(width,height,**projparams)
                self.llcrnrlon = llcrnrlon; self.llcrnrlat = llcrnrlat
                self.urcrnrlon = urcrnrlon; self.urcrnrlat = urcrnrlat
        elif projection in ['tmerc','gnom','cass','poly'] :
            if projection == 'tmerc' and k_0 is not None:
                projparams['k_0']=k_0
            if projection == 'gnom' and 'R' not in projparams:
                raise ValueError('gnomonic projection only works for perfect spheres - not ellipsoids')
            if lat_0 is None or lon_0 is None:
                raise ValueError('must specify lat_0 and lon_0 for Transverse Mercator, Gnomonic, Cassini-Soldnerr and Polyconic basemap')
            if not using_corners:
                if width is None or height is None:
                    raise ValueError('must either specify lat/lon values of corners (llcrnrlon,llcrnrlat,urcrnrlon,urcrnrlat) in degrees or width and height in meters')
                if lon_0 is None or lat_0 is None:
                    raise ValueError('must specify lon_0 and lat_0 when using width, height to specify projection region')
                llcrnrlon,llcrnrlat,urcrnrlon,urcrnrlat = _choosecorners(width,height,**projparams)
                self.llcrnrlon = llcrnrlon; self.llcrnrlat = llcrnrlat
                self.urcrnrlon = urcrnrlon; self.urcrnrlat = urcrnrlat
        elif projection == 'ortho':
            if 'R' not in projparams:
                raise ValueError('orthographic projection only works for perfect spheres - not ellipsoids')
            if lat_0 is None or lon_0 is None:
                raise ValueError('must specify lat_0 and lon_0 for Orthographic basemap')
            if (lat_0 == 90 or lat_0 == -90) and\
               None in [llcrnrx,llcrnry,urcrnrx,urcrnry]:
                # for ortho plot centered on pole, set boundinglat to equator.
                # (so meridian labels can be drawn in this special case).
                self.boundinglat = 0
                self.round = True
            if width is not None or height is not None:
                sys.stdout.write('warning: width and height keywords ignored for %s projection' % _projnames[self.projection])
            if not using_corners:
                llcrnrlon = -180.
                llcrnrlat = -90.
                urcrnrlon = 180
                urcrnrlat = 90.
                self._fulldisk = True
            else:
                self._fulldisk = False
            self.llcrnrlon = llcrnrlon; self.llcrnrlat = llcrnrlat
            self.urcrnrlon = urcrnrlon; self.urcrnrlat = urcrnrlat
            # FIXME: won't work for points exactly on equator??
            if np.abs(lat_0) < 1.e-2: lat_0 = 1.e-2
            projparams['lat_0'] = lat_0
        elif projection == 'geos':
            if lat_0 is not None and lat_0 != 0:
                raise ValueError('lat_0 must be zero for Geostationary basemap')
            if lon_0 is None:
                raise ValueError('must specify lon_0 for Geostationary basemap')
            if width is not None or height is not None:
                sys.stdout.write('warning: width and height keywords ignored for %s projection' % _projnames[self.projection])
            if not using_corners:
                llcrnrlon = -180.
                llcrnrlat = -90.
                urcrnrlon = 180
                urcrnrlat = 90.
                self._fulldisk = True
            else:
                self._fulldisk = False
            self.llcrnrlon = llcrnrlon; self.llcrnrlat = llcrnrlat
            self.urcrnrlon = urcrnrlon; self.urcrnrlat = urcrnrlat
        elif projection == 'nsper':
            if 'R' not in projparams:
                raise ValueError('near-sided perspective projection only works for perfect spheres - not ellipsoids')
            if lat_0 is None or lon_0 is None:
                raise ValueError('must specify lon_0 and lat_0 for near-sided perspective Basemap')
            if width is not None or height is not None:
                sys.stdout.write('warning: width and height keywords ignored for %s projection' % _projnames[self.projection])
            if not using_corners:
                llcrnrlon = -180.
                llcrnrlat = -90.
                urcrnrlon = 180
                urcrnrlat = 90.
                self._fulldisk = True
            else:
                self._fulldisk = False
            self.llcrnrlon = llcrnrlon; self.llcrnrlat = llcrnrlat
            self.urcrnrlon = urcrnrlon; self.urcrnrlat = urcrnrlat
        elif projection in _pseudocyl:
            if lon_0 is None:
                raise ValueError('must specify lon_0 for %s projection' % _projnames[self.projection])
            if width is not None or height is not None:
                sys.stdout.write('warning: width and height keywords ignored for %s projection' % _projnames[self.projection])
            llcrnrlon = lon_0-180.
            llcrnrlat = -90.
            urcrnrlon = lon_0+180
            urcrnrlat = 90.
            self.llcrnrlon = llcrnrlon; self.llcrnrlat = llcrnrlat
            self.urcrnrlon = urcrnrlon; self.urcrnrlat = urcrnrlat
        elif projection == 'omerc':
            if k_0 is not None:
                projparams['k_0']=k_0
            if lat_1 is None or lon_1 is None or lat_2 is None or lon_2 is None:
                raise ValueError('must specify lat_1,lon_1 and lat_2,lon_2 for Oblique Mercator basemap')
            projparams['lat_1'] = lat_1
            projparams['lon_1'] = lon_1
            projparams['lat_2'] = lat_2
            projparams['lon_2'] = lon_2
            projparams['lat_0'] = lat_0
            if no_rot:
                projparams['no_rot']=''
            #if not using_corners:
            #    raise ValueError, 'cannot specify map region with width and height keywords for this projection, please specify lat/lon values of corners'
            if not using_corners:
                if width is None or height is None:
                    raise ValueError('must either specify lat/lon values of corners (llcrnrlon,llcrnrlat,urcrnrlon,urcrnrlat) in degrees or width and height in meters')
                if lon_0 is None or lat_0 is None:
                    raise ValueError('must specify lon_0 and lat_0 when using width, height to specify projection region')
                llcrnrlon,llcrnrlat,urcrnrlon,urcrnrlat = _choosecorners(width,height,**projparams)
                self.llcrnrlon = llcrnrlon; self.llcrnrlat = llcrnrlat
                self.urcrnrlon = urcrnrlon; self.urcrnrlat = urcrnrlat
        elif projection == 'aeqd':
            if lat_0 is None or lon_0 is None:
                raise ValueError('must specify lat_0 and lon_0 for Azimuthal Equidistant basemap')
            if not using_corners:
                if width is None or height is None:
                    self._fulldisk = True
                    llcrnrlon = -180.
                    llcrnrlat = -90.
                    urcrnrlon = 180
                    urcrnrlat = 90.
                else:
                    self._fulldisk = False
                if lon_0 is None or lat_0 is None:
                    raise ValueError('must specify lon_0 and lat_0 when using width, height to specify projection region')
                if not self._fulldisk:
                    llcrnrlon,llcrnrlat,urcrnrlon,urcrnrlat = _choosecorners(width,height,**projparams)
                self.llcrnrlon = llcrnrlon; self.llcrnrlat = llcrnrlat
                self.urcrnrlon = urcrnrlon; self.urcrnrlat = urcrnrlat
        elif projection in _cylproj:
            if projection == 'merc' or projection == 'cea':
                if lat_ts is None:
                    lat_ts = 0.
                    projparams['lat_ts'] = lat_ts
            if not using_corners:
                llcrnrlat = -90.
                urcrnrlat = 90.
                if lon_0 is not None:
                    llcrnrlon = lon_0-180.
                    urcrnrlon = lon_0+180.
                else:
                    llcrnrlon = -180.
                    urcrnrlon = 180
                if projection == 'merc':
                    # clip plot region to be within -89.99S to 89.99N
                    # (mercator is singular at poles)
                    if llcrnrlat < -89.99: llcrnrlat = -89.99
                    if llcrnrlat > 89.99: llcrnrlat = 89.99
                    if urcrnrlat < -89.99: urcrnrlat = -89.99
                    if urcrnrlat > 89.99: urcrnrlat = 89.99
                self.llcrnrlon = llcrnrlon; self.llcrnrlat = llcrnrlat
                self.urcrnrlon = urcrnrlon; self.urcrnrlat = urcrnrlat
            if width is not None or height is not None:
                sys.stdout.write('warning: width and height keywords ignored for %s projection' % _projnames[self.projection])
            if lon_0 is not None:
                projparams['lon_0'] = lon_0
            else:
                projparams['lon_0']=0.5*(llcrnrlon+urcrnrlon)
        elif projection == 'rotpole':
            if lon_0 is None or o_lon_p is None or o_lat_p is None:
                raise ValueError('must specify lon_0,o_lat_p,o_lon_p for rotated pole Basemap')
            if width is not None or height is not None:
                sys.stdout.write('warning: width and height keywords ignored for %s projection' % _projnames[self.projection])
            projparams['lon_0']=lon_0
            projparams['o_lon_p']=o_lon_p
            projparams['o_lat_p']=o_lat_p
            projparams['o_proj']='longlat'
            projparams['proj']='ob_tran'
            if not using_corners and None in [llcrnrx,llcrnry,urcrnrx,urcrnry]:
                raise ValueError('must specify lat/lon values of corners in degrees')
            if None not in [llcrnrx,llcrnry,urcrnrx,urcrnry]:
                p = pyproj.Proj(projparams)
                llcrnrx = _dg2rad*llcrnrx; llcrnry = _dg2rad*llcrnry
                urcrnrx = _dg2rad*urcrnrx; urcrnry = _dg2rad*urcrnry
                llcrnrlon, llcrnrlat = p(llcrnrx,llcrnry,inverse=True)
                urcrnrlon, urcrnrlat = p(urcrnrx,urcrnry,inverse=True)
                self.llcrnrlon = llcrnrlon; self.llcrnrlat = llcrnrlat
                self.urcrnrlon = urcrnrlon; self.urcrnrlat = urcrnrlat
        else:
            raise ValueError(_unsupported_projection % projection)

        # initialize proj4
        proj = Proj(projparams,self.llcrnrlon,self.llcrnrlat,self.urcrnrlon,self.urcrnrlat)

        # make sure axis ticks are suppressed.
        self.noticks = suppress_ticks
        # map boundary not yet drawn.
        self._mapboundarydrawn = False

        # make Proj instance a Basemap instance variable.
        self.projtran = proj
        # copy some Proj attributes.
        atts = ['rmajor','rminor','esq','flattening','ellipsoid','projparams']
        for att in atts:
            self.__dict__[att] = proj.__dict__[att]
        # these only exist for geostationary projection.
        if hasattr(proj,'_width'):
            self.__dict__['_width'] = proj.__dict__['_width']
        if hasattr(proj,'_height'):
            self.__dict__['_height'] = proj.__dict__['_height']
        # spatial reference string (useful for georeferencing output
        # images with gdal_translate).
        if hasattr(self,'_proj4'):
            #self.srs = proj._proj4.srs
            self.srs = proj._proj4.pjinitstring
        else:
            pjargs = []
            for key,value in self.projparams.items():
                # 'cyl' projection translates to 'eqc' in PROJ.4
                if projection == 'cyl' and key == 'proj':
                    value = 'eqc'
                # ignore x_0 and y_0 settings for 'cyl' projection
                # (they are not consistent with what PROJ.4 uses)
                elif projection == 'cyl' and key in ['x_0','y_0']:
                    continue
                pjargs.append('+'+key+"="+str(value)+' ')
            self.srs = ''.join(pjargs)
        self.proj4string = self.srs
        # set instance variables defining map region.
        self.xmin = proj.xmin
        self.xmax = proj.xmax
        self.ymin = proj.ymin
        self.ymax = proj.ymax
        if projection == 'cyl':
            self.aspect = (self.urcrnrlat-self.llcrnrlat)/(self.urcrnrlon-self.llcrnrlon)
        else:
            self.aspect = (proj.ymax-proj.ymin)/(proj.xmax-proj.xmin)
        if projection in ['geos','ortho','nsper'] and \
           None not in [llcrnrx,llcrnry,urcrnrx,urcrnry]:
            self.llcrnrx = llcrnrx+0.5*proj.xmax
            self.llcrnry = llcrnry+0.5*proj.ymax
            self.urcrnrx = urcrnrx+0.5*proj.xmax
            self.urcrnry = urcrnry+0.5*proj.ymax
            self._fulldisk = False
        else:
            self.llcrnrx = proj.llcrnrx
            self.llcrnry = proj.llcrnry
            self.urcrnrx = proj.urcrnrx
            self.urcrnry = proj.urcrnry

        if self.projection == 'rotpole':
            lon0,lat0 = self(0.5*(self.llcrnrx + self.urcrnrx),\
                             0.5*(self.llcrnry + self.urcrnry),\
                             inverse=True)
            self.projparams['lat_0']=lat0

        # if ax == None, pyplot.gca may be used.
        self.ax = ax
        self.lsmask = None
        # This will record hashs of Axes instances.
        self._initialized_axes = set()

        # set defaults for area_thresh.
        self.resolution = resolution
        # celestial=True implies resolution=None (no coastlines).
        if self.celestial:
            self.resolution=None
        if area_thresh is None and self.resolution is not None:
            if resolution == 'c':
                area_thresh = 10000.
            elif resolution == 'l':
                area_thresh = 1000.
            elif resolution == 'i':
                area_thresh = 100.
            elif resolution == 'h':
                area_thresh = 10.
            elif resolution == 'f':
                area_thresh = 1.
            else:
                raise ValueError("boundary resolution must be one of 'c','l','i','h' or 'f'")
        self.area_thresh = area_thresh
        # define map boundary polygon (in lat/lon coordinates)
        blons, blats, self._boundarypolyll, self._boundarypolyxy = self._getmapboundary()
        self.boundarylats = blats
        self.boundarylons = blons
        # set min/max lats for projection domain.
        if self.projection in _cylproj:
            self.latmin = self.llcrnrlat
            self.latmax = self.urcrnrlat
            self.lonmin = self.llcrnrlon
            self.lonmax = self.urcrnrlon
        elif self.projection in ['ortho','geos','nsper'] + _pseudocyl:
            self.latmin = -90.
            self.latmax = 90.
            self.lonmin = self.llcrnrlon
            self.lonmax = self.urcrnrlon
        else:
            lons, lats = self.makegrid(1001,1001)
            lats = ma.masked_where(lats > 1.e20,lats)
            lons = ma.masked_where(lons > 1.e20,lons)
            self.latmin = lats.min()
            self.latmax = lats.max()
            self.lonmin = lons.min()
            self.lonmax = lons.max()
            NPole = _geoslib.Point(self(0.,90.))
            SPole = _geoslib.Point(self(0.,-90.))
            if lat_0 is None:
                lon_0, lat_0 =\
                self(0.5*(self.xmin+self.xmax),
                     0.5*(self.ymin+self.ymax),inverse=True)
            Dateline = _geoslib.Point(self(180.,lat_0))
            Greenwich = _geoslib.Point(self(0.,lat_0))
            hasNP = NPole.within(self._boundarypolyxy)
            hasSP = SPole.within(self._boundarypolyxy)
            hasPole = hasNP or hasSP
            hasDateline = Dateline.within(self._boundarypolyxy)
            hasGreenwich = Greenwich.within(self._boundarypolyxy)
            # projection crosses dateline (and not Greenwich or pole).
            if not hasPole and hasDateline and not hasGreenwich:
                if self.lonmin < 0 and self.lonmax > 0.:
                    lons = np.where(lons < 0, lons+360, lons)
                    self.lonmin = lons.min()
                    self.lonmax = lons.max()
        # read in coastline polygons, only keeping those that
        # intersect map boundary polygon.
        if self.resolution is not None:
            self.coastsegs, self.coastpolygontypes =\
            self._readboundarydata('gshhs',as_polygons=True)
            # reformat for use in matplotlib.patches.Polygon.
            self.coastpolygons = []
            for seg in self.coastsegs:
                x, y = list(zip(*seg))
                self.coastpolygons.append((x,y))
            # replace coastsegs with line segments (instead of polygons)
            self.coastsegs, types =\
            self._readboundarydata('gshhs',as_polygons=False)
            self.coastsegs = [sg for sg in self.coastsegs if len(sg) > 0]
        # create geos Polygon structures for land areas.
        # currently only used in is_land method.
        self.landpolygons=[]
        self.lakepolygons=[]
        if self.resolution is not None and len(self.coastpolygons) > 0:
            #self.islandinlakepolygons=[]
            #self.lakeinislandinlakepolygons=[]
            x, y = list(zip(*self.coastpolygons))
            for x,y,typ in zip(x,y,self.coastpolygontypes):
                b = np.asarray([x,y]).T
                if typ == 1: self.landpolygons.append(_geoslib.Polygon(b))
                if typ == 2: self.lakepolygons.append(_geoslib.Polygon(b))
                #if typ == 3: self.islandinlakepolygons.append(_geoslib.Polygon(b))
                #if typ == 4: self.lakeinislandinlakepolygons.append(_geoslib.Polygon(b))

    # set __init__'s docstring
    __init__.__doc__ = _Basemap_init_doc

    def __call__(self,x,y,inverse=False):
        """
        Calling a Basemap class instance with the arguments lon, lat will
        convert lon/lat (in degrees) to x/y map projection
        coordinates (in meters).  If optional keyword ``inverse`` is
        True (default is False), the inverse transformation from x/y
        to lon/lat is performed.

        For cylindrical equidistant projection (``cyl``), this
        does nothing (i.e. x,y == lon,lat).

        For non-cylindrical projections, the inverse transformation
        always returns longitudes between -180 and 180 degrees. For
        cylindrical projections (self.projection == ``cyl``,
        ``cea``, ``mill``, ``gall`` or ``merc``)
        the inverse transformation will return longitudes between
        self.llcrnrlon and self.llcrnrlat.

        Input arguments lon, lat can be either scalar floats,
        sequences, or numpy arrays.
        """
        if self.celestial:
            # don't assume center of map is at greenwich
            # (only relevant for cyl or pseudo-cyl projections)
            if self.projection in _pseudocyl or self.projection in _cylproj:
                lon_0=self.projparams['lon_0']
            else:
                lon_0 = 0.
        if self.celestial and not inverse:
            try:
                x = 2.*lon_0-x
            except TypeError:
                x = [2*lon_0-xx for xx in x]
        if self.projection == 'rotpole' and inverse:
            try:
                x = _dg2rad*x
            except TypeError:
                x = [_dg2rad*xx for xx in x]
            try:
                y = _dg2rad*y
            except TypeError:
                y = [_dg2rad*yy for yy in y]
        xout,yout = self.projtran(x,y,inverse=inverse)
        if self.celestial and inverse:
            try:
                xout = -2.*lon_0-xout
            except:
                xout = [-2.*lon_0-xx for xx in xout]
        if self.projection == 'rotpole' and not inverse:
            try:
                xout = _rad2dg*xout
                xout = np.where(xout < 0., xout+360, xout)
            except TypeError:
                xout = [_rad2dg*xx for xx in xout]
                xout = [xx+360. if xx < 0 else xx for xx in xout]
            try:
                yout = _rad2dg*yout
            except TypeError:
                yout = [_rad2dg*yy for yy in yout]
        return xout,yout

    def makegrid(self,nx,ny,returnxy=False):
        """
        return arrays of shape (ny,nx) containing lon,lat coordinates of
        an equally spaced native projection grid.

        If ``returnxy = True``, the x,y values of the grid are returned also.
        """
        return self.projtran.makegrid(nx,ny,returnxy=returnxy)

    def _readboundarydata(self,name,as_polygons=False):
        """
        read boundary data, clip to map projection region.
        """

        # only gshhs coastlines can be polygons.
        if name != 'gshhs': as_polygons=False
        try:
            bdatfile = open(os.path.join(basemap_datadir,name+'_'+self.resolution+'.dat'),'rb')
            bdatmetafile = open(os.path.join(basemap_datadir,name+'meta_'+self.resolution+'.dat'),'r')
        except:
            raise IOError(
                "Unable to open boundary dataset file. Only the 'crude', 'low' "
                "and 'intermediate' resolution datasets are installed by default. "
                "If you are requesting a 'high' or 'full' resolution dataset, "
                "you need to install the `basemap-data-hires` package")
        polygons = []
        polygon_types = []
        # coastlines are polygons, other boundaries are line segments.
        if name == 'gshhs':
            Shape = _geoslib.Polygon
        else:
            Shape = _geoslib.LineString
        # see if map projection region polygon contains a pole.
        NPole = _geoslib.Point(self(0.,90.))
        SPole = _geoslib.Point(self(0.,-90.))
        boundarypolyxy = self._boundarypolyxy
        boundarypolyll = self._boundarypolyll
        hasNP = NPole.within(boundarypolyxy)
        hasSP = SPole.within(boundarypolyxy)
        containsPole = hasNP or hasSP
        # these projections cannot cross pole.
        if containsPole and\
            self.projection in _cylproj + _pseudocyl + ['geos']:
            raise ValueError('%s projection cannot cross pole'%(self.projection))
        # make sure some projections have has containsPole=True
        # we will compute the intersections in stereographic
        # coordinates, then transform back. This is
        # because these projections are only defined on a hemisphere, and
        # some boundary features (like Eurasia) would be undefined otherwise.
        tostere =\
        ['omerc','ortho','gnom','nsper','nplaea','npaeqd','splaea','spaeqd']
        if self.projection in tostere and name == 'gshhs':
            containsPole = True
            lon_0=self.projparams['lon_0']
            lat_0=self.projparams['lat_0']
            re = self.projparams['R']
            # center of stereographic projection restricted to be
            # nearest one of 6 points on the sphere (every 90 deg lat/lon).
            lon0 = 90.*(np.around(lon_0/90.))
            lat0 = 90.*(np.around(lat_0/90.))
            if np.abs(int(lat0)) == 90: lon0=0.
            maptran = pyproj.Proj(proj='stere',lon_0=lon0,lat_0=lat0,R=re)
            # boundary polygon for ortho/gnom/nsper projection
            # in stereographic coordinates.
            b = self._boundarypolyll.boundary
            blons = b[:,0]; blats = b[:,1]
            b[:,0], b[:,1] = maptran(blons, blats)
            boundarypolyxy = _geoslib.Polygon(b)
        for line in bdatmetafile:
            linesplit = line.split()
            area = float(linesplit[1])
            south = float(linesplit[3])
            north = float(linesplit[4])
            crossdatelineE=False; crossdatelineW=False
            if name == 'gshhs':
                id = linesplit[7]
                if id.endswith('E'):
                    crossdatelineE = True
                elif id.endswith('W'):
                    crossdatelineW = True
            # make sure south/north limits of dateline crossing polygons
            # (Eurasia) are the same, since they will be merged into one.
            # (this avoids having one filtered out and not the other).
            if crossdatelineE:
                south_save=south
                north_save=north
            if crossdatelineW:
                south=south_save
                north=north_save
            if area < 0.: area = 1.e30
            useit = self.latmax>=south and self.latmin<=north and area>self.area_thresh
            if useit:
                typ = int(linesplit[0])
                npts = int(linesplit[2])
                offsetbytes = int(linesplit[5])
                bytecount = int(linesplit[6])
                bdatfile.seek(offsetbytes,0)
                # read in binary string convert into an npts by 2
                # numpy array (first column is lons, second is lats).
                polystring = bdatfile.read(bytecount)
                # binary data is little endian.
                b = np.array(np.frombuffer(polystring,dtype='<f4'),'f8')
                b.shape = (npts,2)
                b2 = b.copy()
                # merge polygons that cross dateline.
                poly = Shape(b)
                # hack to try to avoid having Antartica filled polygon
                # covering entire map (if skipAnart = False, this happens
                # for ortho lon_0=-120, lat_0=60, for example).
                skipAntart = self.projection in tostere and south < -89 and \
                 not hasSP
                if crossdatelineE and not skipAntart:
                    if not poly.is_valid(): poly=poly.fix()
                    polyE = poly
                    continue
                elif crossdatelineW and not skipAntart:
                    if not poly.is_valid(): poly=poly.fix()
                    b = poly.boundary
                    b[:,0] = b[:,0]+360.
                    poly = Shape(b)
                    poly = poly.union(polyE)
                    if not poly.is_valid(): poly=poly.fix()
                    b = poly.boundary
                    b2 = b.copy()
                    # fix Antartica.
                    if name == 'gshhs' and south < -89:
                        b = b[3:,:]
                        b2 = b.copy()
                        poly = Shape(b)
                # if map boundary polygon is a valid one in lat/lon
                # coordinates (i.e. it does not contain either pole),
                # the intersections of the boundary geometries
                # and the map projection region can be computed before
                # transforming the boundary geometry to map projection
                # coordinates (this saves time, especially for small map
                # regions and high-resolution boundary geometries).
                if not containsPole:
                    # close Antarctica.
                    if name == 'gshhs' and south < -89:
                        lons2 = b[:,0]
                        lats = b[:,1]
                        lons1 = lons2 - 360.
                        lons3 = lons2 + 360.
                        lons = lons1.tolist()+lons2.tolist()+lons3.tolist()
                        lats = lats.tolist()+lats.tolist()+lats.tolist()
                        lonstart,latstart = lons[0], lats[0]
                        lonend,latend = lons[-1], lats[-1]
                        lons.insert(0,lonstart)
                        lats.insert(0,-90.)
                        lons.append(lonend)
                        lats.append(-90.)
                        b = np.empty((len(lons),2),np.float64)
                        b[:,0] = lons; b[:,1] = lats
                        poly = Shape(b)
                        if not poly.is_valid(): poly=poly.fix()
                        # if polygon instersects map projection
                        # region, process it.
                        if poly.intersects(boundarypolyll):
                            if name != 'gshhs' or as_polygons:
                                geoms = poly.intersection(boundarypolyll)
                            else:
                                # convert polygons to line segments
                                poly = _geoslib.LineString(poly.boundary)
                                geoms = poly.intersection(boundarypolyll)
                            # iterate over geometries in intersection.
                            for psub in geoms:
                                b = psub.boundary
                                blons = b[:,0]; blats = b[:,1]
                                bx, by = self(blons, blats)
                                polygons.append(list(zip(bx,by)))
                                polygon_types.append(typ)
                    else:
                        # create duplicate polygons shifted by -360 and +360
                        # (so as to properly treat polygons that cross
                        # Greenwich meridian).
                        b2[:,0] = b[:,0]-360
                        poly1 = Shape(b2)
                        b2[:,0] = b[:,0]+360
                        poly2 = Shape(b2)
                        polys = [poly1,poly,poly2]
                        for poly in polys:
                            # try to fix "non-noded intersection" errors.
                            if not poly.is_valid(): poly=poly.fix()
                            # if polygon instersects map projection
                            # region, process it.
                            if poly.intersects(boundarypolyll):
                                if name != 'gshhs' or as_polygons:
                                    geoms = poly.intersection(boundarypolyll)
                                else:
                                    # convert polygons to line segments
                                    # note: use fix method here or Eurasia
                                    # line segments sometimes disappear.
                                    poly = _geoslib.LineString(poly.fix().boundary)
                                    geoms = poly.intersection(boundarypolyll)
                                # iterate over geometries in intersection.
                                for psub in geoms:
                                    b = psub.boundary
                                    blons = b[:,0]; blats = b[:,1]
                                    # transformation from lat/lon to
                                    # map projection coordinates.
                                    bx, by = self(blons, blats)
                                    if not as_polygons or len(bx) > 4:
                                        polygons.append(list(zip(bx,by)))
                                        polygon_types.append(typ)
                # if map boundary polygon is not valid in lat/lon
                # coordinates, compute intersection between map
                # projection region and boundary geometries in map
                # projection coordinates.
                else:
                    # transform coordinates from lat/lon
                    # to map projection coordinates.
                    # special case for ortho/gnom/nsper, compute coastline polygon
                    # vertices in stereographic coords.
                    if name == 'gshhs' and as_polygons and self.projection in tostere:
                        b[:,0], b[:,1] = maptran(b[:,0], b[:,1])
                    else:
                        b[:,0], b[:,1] = self(b[:,0], b[:,1])
                    goodmask = np.logical_and(b[:,0]<1.e20,b[:,1]<1.e20)
                    # if less than two points are valid in
                    # map proj coords, skip this geometry.
                    if np.sum(goodmask) <= 1: continue
                    if name != 'gshhs' or (name == 'gshhs' and not as_polygons):
                        # if not a polygon,
                        # just remove parts of geometry that are undefined
                        # in this map projection.
                        bx = np.compress(goodmask, b[:,0])
                        by = np.compress(goodmask, b[:,1])
                        # split coastline segments that jump across entire plot.
                        xd = (bx[1:]-bx[0:-1])**2
                        yd = (by[1:]-by[0:-1])**2
                        dist = np.sqrt(xd+yd)
                        split = dist > 0.1*(self.xmax-self.xmin)
                        if np.sum(split) and self.projection not in _cylproj:
                            ind = (np.compress(split,np.squeeze(split*np.indices(xd.shape)))+1).tolist()
                            iprev = 0
                            ind.append(len(xd))
                            for i in ind:
                                # don't add empty lists.
                                if len(list(range(iprev,i))):
                                    polygons.append(list(zip(bx[iprev:i],by[iprev:i])))
                                iprev = i
                        else:
                            polygons.append(list(zip(bx,by)))
                        polygon_types.append(typ)
                        continue
                    # create a GEOS geometry object.
                    if name == 'gshhs' and not as_polygons:
                        # convert polygons to line segments
                        poly = _geoslib.LineString(poly.boundary)
                    else:
                        # this is a workaround to avoid
                        # GEOS_ERROR: CGAlgorithmsDD::orientationIndex encountered NaN/Inf numbers
                        b[np.isposinf(b)] = 1e20
                        b[np.isneginf(b)] = -1e20
                        poly = Shape(b)
                    # this is a workaround to avoid
                    # "GEOS_ERROR: TopologyException:
                    # found non-noded intersection between ..."
                    if not poly.is_valid(): poly=poly.fix()
                    # if geometry instersects map projection
                    # region, and doesn't have any invalid points, process it.
                    if goodmask.all() and poly.intersects(boundarypolyxy):
                        # if geometry intersection calculation fails,
                        # just move on.
                        try:
                            geoms = poly.intersection(boundarypolyxy)
                        except:
                            continue
                        # iterate over geometries in intersection.
                        for psub in geoms:
                            b = psub.boundary
                            # if projection in ['ortho','gnom','nsper'],
                            # transform polygon from stereographic
                            # to ortho/gnom/nsper coordinates.
                            if self.projection in tostere:
                                # if coastline polygon covers more than 99%
                                # of map region for fulldisk projection,
                                # it's probably bogus, so skip it.
                                #areafrac = psub.area()/boundarypolyxy.area()
                                #if self.projection == ['ortho','nsper']:
                                #    if name == 'gshhs' and\
                                #       self._fulldisk and\
                                #       areafrac > 0.99: continue
                                # inverse transform from stereographic
                                # to lat/lon.
                                b[:,0], b[:,1] = maptran(b[:,0], b[:,1], inverse=True)
                                # orthographic/gnomonic/nsper.
                                b[:,0], b[:,1]= self(b[:,0], b[:,1])
                            if not as_polygons or len(b) > 4:
                                polygons.append(list(zip(b[:,0],b[:,1])))
                                polygon_types.append(typ)
        bdatfile.close()
        bdatmetafile.close()
        return polygons, polygon_types

    def _getmapboundary(self):
        """
        create map boundary polygon (in lat/lon and x/y coordinates)
        """
        nx = 100; ny = 100
        maptran = self
        if self.projection in ['ortho','geos','nsper']:
            # circular region.
            thetas = np.linspace(0.,2.*np.pi,2*nx*ny)[:-1]
            rminor = self._height
            rmajor = self._width
            x = rmajor*np.cos(thetas) + rmajor
            y = rminor*np.sin(thetas) + rminor
            b = np.empty((len(x),2),np.float64)
            b[:,0]=x; b[:,1]=y
            boundaryxy = _geoslib.Polygon(b)
            # compute proj instance for full disk, if necessary.
            if not self._fulldisk:
                projparms = self.projparams.copy()
                del projparms['x_0']
                del projparms['y_0']
                if self.projection == 'ortho':
                    llcrnrx = -self.rmajor
                    llcrnry = -self.rmajor
                    urcrnrx = -llcrnrx
                    urcrnry = -llcrnry
                else:
                    llcrnrx = -self._width
                    llcrnry = -self._height
                    urcrnrx = -llcrnrx
                    urcrnry = -llcrnry
                projparms['x_0']=-llcrnrx
                projparms['y_0']=-llcrnry
                maptran = pyproj.Proj(projparms)
        elif self.projection == 'aeqd' and self._fulldisk:
            # circular region.
            thetas = np.linspace(0.,2.*np.pi,2*nx*ny)[:-1]
            rminor = self._height
            rmajor = self._width
            x = rmajor*np.cos(thetas) + rmajor
            y = rminor*np.sin(thetas) + rminor
            b = np.empty((len(x),2),np.float64)
            b[:,0]=x; b[:,1]=y
            boundaryxy = _geoslib.Polygon(b)
        elif self.projection in _pseudocyl:
            nx = 10*nx; ny = 10*ny
            # quasi-elliptical region.
            lon_0 = self.projparams['lon_0']
            # left side
            lats1 = np.linspace(-89.9999,89.9999,ny).tolist()
            lons1 = len(lats1)*[lon_0-179.9]
            # top.
            lons2 = np.linspace(lon_0-179.9,lon_0+179.9,nx).tolist()
            lats2 = len(lons2)*[89.9999]
            # right side
            lats3 = np.linspace(89.9999,-89.9999,ny).tolist()
            lons3 = len(lats3)*[lon_0+179.9]
            # bottom.
            lons4 = np.linspace(lon_0+179.9,lon_0-179.9,nx).tolist()
            lats4 = len(lons4)*[-89.9999]
            lons = np.array(lons1+lons2+lons3+lons4,np.float64)
            lats = np.array(lats1+lats2+lats3+lats4,np.float64)
            x, y = maptran(lons,lats)
            b = np.empty((len(x),2),np.float64)
            b[:,0]=x; b[:,1]=y
            boundaryxy = _geoslib.Polygon(b)
        else: # all other projections are rectangular.
            nx = 100*nx; ny = 100*ny
            # left side (x = xmin, ymin <= y <= ymax)
            yy = np.linspace(self.ymin, self.ymax, ny)[:-1]
            x = len(yy)*[self.xmin]; y = yy.tolist()
            # top (y = ymax, xmin <= x <= xmax)
            xx = np.linspace(self.xmin, self.xmax, nx)[:-1]
            x = x + xx.tolist()
            y = y + len(xx)*[self.ymax]
            # right side (x = xmax, ymin <= y <= ymax)
            yy = np.linspace(self.ymax, self.ymin, ny)[:-1]
            x = x + len(yy)*[self.xmax]; y = y + yy.tolist()
            # bottom (y = ymin, xmin <= x <= xmax)
            xx = np.linspace(self.xmax, self.xmin, nx)[:-1]
            x = x + xx.tolist()
            y = y + len(xx)*[self.ymin]
            x = np.array(x,np.float64)
            y = np.array(y,np.float64)
            b = np.empty((4,2),np.float64)
            b[:,0]=[self.xmin,self.xmin,self.xmax,self.xmax]
            b[:,1]=[self.ymin,self.ymax,self.ymax,self.ymin]
            boundaryxy = _geoslib.Polygon(b)
        if self.projection in _cylproj:
            # make sure map boundary doesn't quite include pole.
            if self.urcrnrlat > 89.9999:
                urcrnrlat = 89.9999
            else:
                urcrnrlat = self.urcrnrlat
            if self.llcrnrlat < -89.9999:
                llcrnrlat = -89.9999
            else:
                llcrnrlat = self.llcrnrlat
            lons = [self.llcrnrlon, self.llcrnrlon, self.urcrnrlon, self.urcrnrlon]
            lats = [llcrnrlat, urcrnrlat, urcrnrlat, llcrnrlat]
            self.boundarylonmin = min(lons)
            self.boundarylonmax = max(lons)
            x, y = self(lons, lats)
            b = np.empty((len(x),2),np.float64)
            b[:,0]=x; b[:,1]=y
            boundaryxy = _geoslib.Polygon(b)
        else:
            if self.projection not in _pseudocyl:
                lons, lats = maptran(x,y,inverse=True)
                # fix lons so there are no jumps.
                n = 1
                lonprev = lons[0]
                for lon,lat in zip(lons[1:],lats[1:]):
                    if np.abs(lon-lonprev) > 90.:
                        if lonprev < 0:
                            lon = lon - 360.
                        else:
                            lon = lon + 360
                        lons[n] = lon
                    lonprev = lon
                    n = n + 1
                self.boundarylonmin = lons.min()
                self.boundarylonmax = lons.max()
                # for circular full disk projections where boundary is
                # a latitude circle, set boundarylonmax and boundarylonmin
                # to cover entire world (so parallels will be drawn).
                if self._fulldisk and \
                   np.abs(self.boundarylonmax-self.boundarylonmin) < 1.:
                   self.boundarylonmin = -180.
                   self.boundarylonmax = 180.
        b = np.empty((len(lons),2),np.float64)
        b[:,0] = lons; b[:,1] = lats
        boundaryll = _geoslib.Polygon(b)
        return lons, lats, boundaryll, boundaryxy

    def drawmapboundary(self,color='k',linewidth=1.0,fill_color=None,\
                        zorder=None,ax=None):
        """
        draw boundary around map projection region, optionally
        filling interior of region.

        .. tabularcolumns:: |l|L|

        ==============   ====================================================
        Keyword          Description
        ==============   ====================================================
        linewidth        line width for boundary (default 1.)
        color            color of boundary line (default black)
        fill_color       fill the map region background with this
                         color (default is to fill with axis
                         background color). If set to the string
                         'none', no filling is done.
        zorder           sets the zorder for filling map background
                         (default 0).
        ax               axes instance to use
                         (default None, use default axes instance).
        ==============   ====================================================

        returns matplotlib.collections.PatchCollection representing map boundary.
        """
        # get current axes instance (if none specified).
        ax = ax or self._check_ax()
        # if no fill_color given, use axes background color.
        # if fill_color is string 'none', really don't fill.
        if fill_color is None:
            mpl_version = tuple(map(int, mpl.__version__.split(".")[:2]))
            if mpl_version >= (2, 0):
                fill_color = ax.get_facecolor()
            else:
                fill_color = ax.get_axis_bgcolor()
        elif fill_color == 'none' or fill_color == 'None':
            fill_color = None
        limb = None
        if self.projection in ['ortho','geos','nsper'] or (self.projection=='aeqd' and\
           self._fulldisk):
            limb = Ellipse((self._width,self._height),2.*self._width,2.*self._height)
        if self.projection in ['ortho','geos','nsper','aeqd'] and self._fulldisk:
            # elliptical region.
            ax.set_frame_on(False)
        elif self.projection in _pseudocyl:  # elliptical region.
            ax.set_frame_on(False)
            nx = 100; ny = 100
            if self.projection == 'vandg':
                nx = 10*nx; ny = 10*ny
            # quasi-elliptical region.
            lon_0 = self.projparams['lon_0']
            # left side
            lats1 = np.linspace(-89.9999,89.99999,ny).tolist()
            lons1 = len(lats1)*[lon_0-179.9]
            # top.
            lons2 = np.linspace(lon_0-179.9999,lon_0+179.9999,nx).tolist()
            lats2 = len(lons2)*[89.9999]
            # right side
            lats3 = np.linspace(89.9999,-89.9999,ny).tolist()
            lons3 = len(lats3)*[lon_0+179.9999]
            # bottom.
            lons4 = np.linspace(lon_0+179.9999,lon_0-179.9999,nx).tolist()
            lats4 = len(lons4)*[-89.9999]
            lons = np.array(lons1+lons2+lons3+lons4,np.float64)
            lats = np.array(lats1+lats2+lats3+lats4,np.float64)
            x, y = self(lons,lats)
            xy = list(zip(x,y))
            limb = Polygon(xy)
        elif self.round:
            ax.set_frame_on(False)
            limb = Circle((0.5*(self.xmax+self.xmin),0.5*(self.ymax+self.ymin)),
                    radius=0.5*(self.xmax-self.xmin),fc='none')
        else: # all other projections are rectangular.
            ax.set_frame_on(True)
            for spine in ax.spines.values():
                spine.set_linewidth(linewidth)
                spine.set_edgecolor(color)
                if zorder is not None:
                    spine.set_zorder(zorder)
            if self.projection not in ['geos','ortho','nsper']:
                limb = ax.patch

        if limb is not None:
            if limb is not ax.patch:
                ax.add_patch(limb)
            self._mapboundarydrawn = limb
            if fill_color is None:
                limb.set_fill(False)
            else:
                limb.set_facecolor(fill_color)
                limb.set_zorder(0)
            limb.set_edgecolor(color)
            limb.set_linewidth(linewidth)
            if zorder is not None:
                limb.set_zorder(zorder)
            limb.set_clip_on(True)
        # set axes limits to fit map region.
        self.set_axes_limits(ax=ax)
        return limb

    def fillcontinents(self,color='0.8',lake_color=None,ax=None,zorder=None,alpha=None):
        """
        Fill continents.

        .. tabularcolumns:: |l|L|

        ==============   ====================================================
        Keyword          Description
        ==============   ====================================================
        color            color to fill continents (default gray).
        lake_color       color to fill inland lakes (default axes background).
        ax               axes instance (overrides default axes instance).
        zorder           sets the zorder for the continent polygons (if not
                         specified, uses default zorder for a Polygon patch).
                         Set to zero if you want to paint over the filled
                         continents).
        alpha            sets alpha transparency for continent polygons
        ==============   ====================================================

        After filling continents, lakes are re-filled with
        axis background color.

        returns a list of matplotlib.patches.Polygon objects.
        """
        if self.resolution is None:
            raise AttributeError('there are no boundary datasets associated with this Basemap instance')
        # get current axes instance (if none specified).
        ax = ax or self._check_ax()
        # get axis background color.
        mpl_version = tuple(map(int, mpl.__version__.split(".")[:2]))
        if mpl_version >= (2, 0):
            axisbgc = ax.get_facecolor()
        else:
            axisbgc = ax.get_axis_bgcolor()
        npoly = 0
        polys = []
        for x,y in self.coastpolygons:
            xa = np.array(x,np.float32)
            ya = np.array(y,np.float32)
        # check to see if all four corners of domain in polygon (if so,
        # don't draw since it will just fill in the whole map).
        # ** turn this off for now since it prevents continents that
        # fill the whole map from being filled **
            #delx = 10; dely = 10
            #if self.projection in ['cyl']:
            #    delx = 0.1
            #    dely = 0.1
            #test1 = np.fabs(xa-self.urcrnrx) < delx
            #test2 = np.fabs(xa-self.llcrnrx) < delx
            #test3 = np.fabs(ya-self.urcrnry) < dely
            #test4 = np.fabs(ya-self.llcrnry) < dely
            #hasp1 = np.sum(test1*test3)
            #hasp2 = np.sum(test2*test3)
            #hasp4 = np.sum(test2*test4)
            #hasp3 = np.sum(test1*test4)
            #if not hasp1 or not hasp2 or not hasp3 or not hasp4:
            if 1:
                xy = list(zip(xa.tolist(),ya.tolist()))
                if self.coastpolygontypes[npoly] not in [2,4]:
                    poly = Polygon(xy,facecolor=color,edgecolor=color,linewidth=0)
                else: # lakes filled with background color by default
                    if lake_color is None:
                        poly = Polygon(xy,facecolor=axisbgc,edgecolor=axisbgc,linewidth=0)
                    else:
                        poly = Polygon(xy,facecolor=lake_color,edgecolor=lake_color,linewidth=0)
                if zorder is not None:
                    poly.set_zorder(zorder)
                if alpha is not None:
                    poly.set_alpha(alpha)
                ax.add_patch(poly)
                polys.append(poly)
            npoly = npoly + 1
        # set axes limits to fit map region.
        self.set_axes_limits(ax=ax)
        # clip continent polygons to map limbs
        polys,c = self._cliplimb(ax,polys)
        return polys

    def _cliplimb(self,ax,coll):
        if not self._mapboundarydrawn:
            return coll, None
        c = self._mapboundarydrawn
        if c not in ax.patches:
            p = ax.add_patch(c)
            #p.set_clip_on(False)
        try:
            coll.set_clip_path(c)
        except:
            for item in coll:
                item.set_clip_path(c)
        return coll,c

    def drawcoastlines(self,linewidth=1.,linestyle='solid',color='k',antialiased=1,ax=None,zorder=None):
        """
        Draw coastlines.

        .. tabularcolumns:: |l|L|

        ==============   ====================================================
        Keyword          Description
        ==============   ====================================================
        linewidth        coastline width (default 1.)
        linestyle        coastline linestyle (default solid)
        color            coastline color (default black)
        antialiased      antialiasing switch for coastlines (default True).
        ax               axes instance (overrides default axes instance)
        zorder           sets the zorder for the coastlines (if not specified,
                         uses default zorder for
                         matplotlib.patches.LineCollections).
        ==============   ====================================================

        returns a matplotlib.patches.LineCollection object.
        """
        if self.resolution is None:
            raise AttributeError('there are no boundary datasets associated with this Basemap instance')
        # get current axes instance (if none specified).
        ax = ax or self._check_ax()
        coastlines = LineCollection(self.coastsegs,antialiaseds=(antialiased,))
        coastlines.set_color(color)
        coastlines.set_linestyle(linestyle)
        coastlines.set_linewidth(linewidth)
        coastlines.set_label('_nolabel_')
        if zorder is not None:
            coastlines.set_zorder(zorder)
        ax.add_collection(coastlines)
        # set axes limits to fit map region.
        self.set_axes_limits(ax=ax)
        # clip to map limbs
        coastlines,c = self._cliplimb(ax,coastlines)
        return coastlines

    def drawcountries(self,linewidth=0.5,linestyle='solid',color='k',antialiased=1,ax=None,zorder=None):
        """
        Draw country boundaries.

        .. tabularcolumns:: |l|L|

        ==============   ====================================================
        Keyword          Description
        ==============   ====================================================
        linewidth        country boundary line width (default 0.5)
        linestyle        coastline linestyle (default solid)
        color            country boundary line color (default black)
        antialiased      antialiasing switch for country boundaries (default
                         True).
        ax               axes instance (overrides default axes instance)
        zorder           sets the zorder for the country boundaries (if not
                         specified uses default zorder for
                         matplotlib.patches.LineCollections).
        ==============   ====================================================

        returns a matplotlib.patches.LineCollection object.
        """
        if self.resolution is None:
            raise AttributeError('there are no boundary datasets associated with this Basemap instance')
        # read in country line segments, only keeping those that
        # intersect map boundary polygon.
        if not hasattr(self,'cntrysegs'):
            self.cntrysegs, types = self._readboundarydata('countries')
        # get current axes instance (if none specified).
        ax = ax or self._check_ax()
        countries = LineCollection(self.cntrysegs,antialiaseds=(antialiased,))
        countries.set_color(color)
        countries.set_linestyle(linestyle)
        countries.set_linewidth(linewidth)
        countries.set_label('_nolabel_')
        if zorder is not None:
            countries.set_zorder(zorder)
        ax.add_collection(countries)
        # set axes limits to fit map region.
        self.set_axes_limits(ax=ax)
        # clip countries to map limbs
        countries,c = self._cliplimb(ax,countries)
        return countries

    def drawstates(self,linewidth=0.5,linestyle='solid',color='k',antialiased=1,ax=None,zorder=None):
        """
        Draw state boundaries in Americas.

        .. tabularcolumns:: |l|L|

        ==============   ====================================================
        Keyword          Description
        ==============   ====================================================
        linewidth        state boundary line width (default 0.5)
        linestyle        coastline linestyle (default solid)
        color            state boundary line color (default black)
        antialiased      antialiasing switch for state boundaries
                         (default True).
        ax               axes instance (overrides default axes instance)
        zorder           sets the zorder for the state boundaries (if not
                         specified, uses default zorder for
                         matplotlib.patches.LineCollections).
        ==============   ====================================================

        returns a matplotlib.patches.LineCollection object.
        """
        if self.resolution is None:
            raise AttributeError('there are no boundary datasets associated with this Basemap instance')
        # read in state line segments, only keeping those that
        # intersect map boundary polygon.
        if not hasattr(self,'statesegs'):
            self.statesegs, types = self._readboundarydata('states')
        # get current axes instance (if none specified).
        ax = ax or self._check_ax()
        states = LineCollection(self.statesegs,antialiaseds=(antialiased,))
        states.set_color(color)
        states.set_linestyle(linestyle)
        states.set_linewidth(linewidth)
        states.set_label('_nolabel_')
        if zorder is not None:
            states.set_zorder(zorder)
        ax.add_collection(states)
        # set axes limits to fit map region.
        self.set_axes_limits(ax=ax)
        # clip states to map limbs
        states,c = self._cliplimb(ax,states)
        return states

    def drawcounties(self,linewidth=0.1,linestyle='solid',color='k',antialiased=1,
                     facecolor='none',ax=None,zorder=None,drawbounds=False):
        """
        Draw county boundaries in US. The county boundary shapefile
        originates with the NOAA Coastal Geospatial Data Project
        (http://coastalgeospatial.noaa.gov/data_gis.html).

        .. tabularcolumns:: |l|L|

        ==============   ====================================================
        Keyword          Description
        ==============   ====================================================
        linewidth        county boundary line width (default 0.1)
        linestyle        coastline linestyle (default solid)
        color            county boundary line color (default black)
        facecolor        fill color of county (default is no fill)
        antialiased      antialiasing switch for county boundaries
                         (default True).
        ax               axes instance (overrides default axes instance)
        zorder           sets the zorder for the county boundaries (if not
                         specified, uses default zorder for
                         matplotlib.patches.LineCollections).
        ==============   ====================================================

        returns a matplotlib.patches.LineCollection object.
        """
        ax = ax or self._check_ax()
        gis_file = os.path.join(basemap_datadir,'UScounties')
        county_info = self.readshapefile(gis_file,'counties',\
                      default_encoding='latin-1',drawbounds=drawbounds)
        counties = [coords for coords in self.counties]
        counties = PolyCollection(counties)
        counties.set_linestyle(linestyle)
        counties.set_linewidth(linewidth)
        counties.set_edgecolor(color)
        counties.set_facecolor(facecolor)
        counties.set_label('counties')
        if zorder:
            counties.set_zorder(zorder)
        ax.add_collection(counties)
        return counties

    def drawrivers(self,linewidth=0.5,linestyle='solid',color='k',antialiased=1,ax=None,zorder=None):
        """
        Draw major rivers.

        .. tabularcolumns:: |l|L|

        ==============   ====================================================
        Keyword          Description
        ==============   ====================================================
        linewidth        river boundary line width (default 0.5)
        linestyle        coastline linestyle (default solid)
        color            river boundary line color (default black)
        antialiased      antialiasing switch for river boundaries (default
                         True).
        ax               axes instance (overrides default axes instance)
        zorder           sets the zorder for the rivers (if not
                         specified uses default zorder for
                         matplotlib.patches.LineCollections).
        ==============   ====================================================

        returns a matplotlib.patches.LineCollection object.
        """
        if self.resolution is None:
            raise AttributeError('there are no boundary datasets associated with this Basemap instance')
        # read in river line segments, only keeping those that
        # intersect map boundary polygon.
        if not hasattr(self,'riversegs'):
            self.riversegs, types = self._readboundarydata('rivers')
        # get current axes instance (if none specified).
        ax = ax or self._check_ax()
        rivers = LineCollection(self.riversegs,antialiaseds=(antialiased,))
        rivers.set_color(color)
        rivers.set_linestyle(linestyle)
        rivers.set_linewidth(linewidth)
        rivers.set_label('_nolabel_')
        if zorder is not None:
            rivers.set_zorder(zorder)
        ax.add_collection(rivers)
        # set axes limits to fit map region.
        self.set_axes_limits(ax=ax)
        # clip rivers to map limbs
        rivers,c = self._cliplimb(ax,rivers)
        return rivers

    def is_land(self,xpt,ypt):
        """
        Returns True if the given x,y point (in projection coordinates) is
        over land, False otherwise.  The definition of land is based upon
        the GSHHS coastline polygons associated with the class instance.
        Points over lakes inside land regions are not counted as land points.
        """
        if self.resolution is None: return None
        landpt = False
        for poly in self.landpolygons:
            landpt = _geoslib.Point((xpt,ypt)).within(poly)
            if landpt: break
        lakept = False
        for poly in self.lakepolygons:
            lakept = _geoslib.Point((xpt,ypt)).within(poly)
            if lakept: break
        return landpt and not lakept

    def readshapefile(self,shapefile,name,drawbounds=True,zorder=None,
                      linewidth=0.5,color='k',antialiased=1,ax=None,
                      default_encoding='utf-8',encoding_errors='strict'):
        """
        Read in shape file, optionally draw boundaries on map.

        .. note::
          - Assumes shapes are 2D
          - only works for Point, MultiPoint, Polyline and Polygon shapes.
          - vertices/points must be in geographic (lat/lon) coordinates.

        Mandatory Arguments:

        .. tabularcolumns:: |l|L|

        ==============   ====================================================
        Argument         Description
        ==============   ====================================================
        shapefile        path to shapefile components.  Example:
                         shapefile='/home/jeff/esri/world_borders' assumes
                         that world_borders.shp, world_borders.shx and
                         world_borders.dbf live in /home/jeff/esri.
        name             name for Basemap attribute to hold the shapefile
                         vertices or points in map projection
                         coordinates. Class attribute name+'_info' is a list
                         of dictionaries, one for each shape, containing
                         attributes of each shape from dbf file, For
                         example, if name='counties', self.counties
                         will be a list of x,y vertices for each shape in
                         map projection  coordinates and self.counties_info
                         will be a list of dictionaries with shape
                         attributes.  Rings in individual Polygon
                         shapes are split out into separate polygons, and
                         additional keys 'RINGNUM' and 'SHAPENUM' are added
                         to the shape attribute dictionary.
        ==============   ====================================================

        The following optional keyword arguments are only relevant for Polyline
        and Polygon shape types, for Point and MultiPoint shapes they are
        ignored.

        .. tabularcolumns:: |l|L|

        ==============   ====================================================
        Keyword          Description
        ==============   ====================================================
        drawbounds       draw boundaries of shapes (default True).
        zorder           shape boundary zorder (if not specified,
                         default for mathplotlib.lines.LineCollection
                         is used).
        linewidth        shape boundary line width (default 0.5)
        color            shape boundary line color (default black)
        antialiased      antialiasing switch for shape boundaries
                         (default True).
        ax               axes instance (overrides default axes instance)
        default_encoding encoding used to parse properties from .dbf files
                         (default utf-8)
        encoding_errors  encoding error handling (default strict), other
                         possible values: ignore, replace and backslashreplace
        ==============   ====================================================

        A tuple (num_shapes, type, min, max) containing shape file info
        is returned.
        num_shapes is the number of shapes, type is the type code (one of
        the SHPT* constants defined in the shapelib module, see
        http://shapelib.maptools.org/shp_api.html) and min and
        max are 4-element lists with the minimum and maximum values of the
        vertices. If ``drawbounds=True`` a
        matplotlib.patches.LineCollection object is appended to the tuple.
        """
        import shapefile as shp
        from shapefile import Reader
        shp.default_encoding = default_encoding
        if not os.path.exists('%s.shp'%shapefile):
            raise IOError('cannot locate %s.shp'%shapefile)
        if not os.path.exists('%s.shx'%shapefile):
            raise IOError('cannot locate %s.shx'%shapefile)
        if not os.path.exists('%s.dbf'%shapefile):
            raise IOError('cannot locate %s.dbf'%shapefile)
        # open shapefile, read vertices for each object, convert
        # to map projection coordinates (only works for 2D shape types).
        try:
            shf = Reader(shapefile, encoding=default_encoding,
                         encodingErrors=encoding_errors)
        except:
            raise IOError('error reading shapefile %s.shp' % shapefile)
        fields = shf.fields
        coords = []; attributes = []
        msg = " ".join([
            "shapefile must have lat/lon vertices - it looks like this one",
            "has vertices in map projection coordinates. You can convert the",
            "shapefile to geographic coordinates using the shpproj utility",
            "from the shapelib tools (http://shapelib.maptools.org/shapelib-tools.html)"])
        shptype = shf.shapes()[0].shapeType
        bbox = shf.bbox.tolist()
        info = (shf.numRecords,shptype,bbox[0:2]+[0.,0.],bbox[2:]+[0.,0.])
        npoly = 0
        for shprec in shf.shapeRecords():
            shp = shprec.shape; rec = shprec.record
            npoly = npoly + 1
            if shptype != shp.shapeType:
                raise ValueError('readshapefile can only handle a single shape type per file')
            if shptype not in [1,3,5,8]:
                raise ValueError('readshapefile can only handle 2D shape types')
            verts = shp.points
            if shptype in [1,8]: # a Point or MultiPoint shape.
                lons, lats = list(zip(*verts))
                if max(lons) > 721. or min(lons) < -721. or max(lats) > 90.01 or min(lats) < -90.01:
                    raise ValueError(msg)
                # if latitude is slightly greater than 90, truncate to 90
                lats = [max(min(lat, 90.0), -90.0) for lat in lats]
                if len(verts) > 1: # MultiPoint
                    x,y = self(lons, lats)
                    coords.append(list(zip(x,y)))
                else: # single Point
                    x,y = self(lons[0], lats[0])
                    coords.append((x,y))
                attdict={}
                for r,key in zip(rec,fields[1:]):
                    attdict[key[0]]=r
                attributes.append(attdict)
            else: # a Polyline or Polygon shape.
                parts = shp.parts.tolist()
                ringnum = 0
                for indx1,indx2 in zip(parts,parts[1:]+[len(verts)]):
                    ringnum = ringnum + 1
                    lons, lats = list(zip(*verts[indx1:indx2]))
                    if max(lons) > 721. or min(lons) < -721. or max(lats) > 90.01 or min(lats) < -90.01:
                        raise ValueError(msg)
                    # if latitude is slightly greater than 90, truncate to 90
                    lats = [max(min(lat, 90.0), -90.0) for lat in lats]
                    x, y = self(lons, lats)
                    coords.append(list(zip(x,y)))
                    attdict={}
                    for r,key in zip(rec,fields[1:]):
                        attdict[key[0]]=r
                    # add information about ring number to dictionary.
                    attdict['RINGNUM'] = ringnum
                    attdict['SHAPENUM'] = npoly
                    attributes.append(attdict)
        # draw shape boundaries for polylines, polygons  using LineCollection.
        if shptype not in [1,8] and drawbounds:
            # get current axes instance (if none specified).
            ax = ax or self._check_ax()
            # make LineCollections for each polygon.
            lines = LineCollection(coords,antialiaseds=(1,))
            lines.set_color(color)
            lines.set_linewidth(linewidth)
            lines.set_label('_nolabel_')
            if zorder is not None:
               lines.set_zorder(zorder)
            ax.add_collection(lines)
            # set axes limits to fit map region.
            self.set_axes_limits(ax=ax)
            # clip boundaries to map limbs
            lines,c = self._cliplimb(ax,lines)
            info = info + (lines,)
        self.__dict__[name]=coords
        self.__dict__[name+'_info']=attributes
        return info

    def drawparallels(self,circles,color='k',textcolor='k',linewidth=1.,zorder=None, \
                      dashes=[1,1],labels=[0,0,0,0],labelstyle=None, \
                      fmt='%g',xoffset=None,yoffset=None,ax=None,latmax=None,
                      **text_kwargs):
        """
        Draw and label parallels (latitude lines) for values (in degrees)
        given in the sequence ``circles``.

        .. tabularcolumns:: |l|L|

        ==============   ====================================================
        Keyword          Description
        ==============   ====================================================
        color            color to draw parallels (default black).
        textcolor        color to draw labels (default black).
        linewidth        line width for parallels (default 1.)
        zorder           sets the zorder for parallels (if not specified,
                         uses default zorder for matplotlib.lines.Line2D
                         objects).
        dashes           dash pattern for parallels (default [1,1], i.e.
                         1 pixel on, 1 pixel off).
        labels           list of 4 values (default [0,0,0,0]) that control
                         whether parallels are labelled where they intersect
                         the left, right, top or bottom of the plot. For
                         example labels=[1,0,0,1] will cause parallels
                         to be labelled where they intersect the left and
                         and bottom of the plot, but not the right and top.
        labelstyle       if set to "+/-", north and south latitudes are
                         labelled with "+" and "-", otherwise they are
                         labelled with "N" and "S".
        fmt              a format string to format the parallel labels
                         (default '%g') **or** a function that takes a
                         latitude value in degrees as it's only argument
                         and returns a formatted string.
        xoffset          label offset from edge of map in x-direction
                         (default is 0.01 times width of map in map
                         projection coordinates).
        yoffset          label offset from edge of map in y-direction
                         (default is 0.01 times height of map in map
                         projection coordinates).
        ax               axes instance (overrides default axes instance)
        latmax           absolute value of latitude to which meridians are drawn
                         (default is 80).
        \**text_kwargs   additional keyword arguments controlling text
                         for labels that are passed on to
                         the text method of the axes instance (see
                         matplotlib.pyplot.text documentation).
        ==============   ====================================================

        returns a dictionary whose keys are the parallel values, and
        whose values are tuples containing lists of the
        matplotlib.lines.Line2D and matplotlib.text.Text instances
        associated with each parallel. Deleting an item from the
        dictionary removes the corresponding parallel from the plot.
        """
        text_kwargs['color']=textcolor # pass textcolor kwarg on to ax.text
        # if celestial=True, don't use "N" and "S" labels.
        if labelstyle is None and self.celestial:
            labelstyle="+/-"
        # get current axes instance (if none specified).
        ax = ax or self._check_ax()
        # don't draw meridians past latmax, always draw parallel at latmax.
        if latmax is None: latmax = 80.
        # offset for labels.
        if yoffset is None:
            yoffset = (self.urcrnry-self.llcrnry)/100.
            if self.aspect > 1:
                yoffset = self.aspect*yoffset
            else:
                yoffset = yoffset/self.aspect
        if xoffset is None:
            xoffset = (self.urcrnrx-self.llcrnrx)/100.

        if self.projection in _cylproj + _pseudocyl:
            lons = np.linspace(self.llcrnrlon, self.urcrnrlon, 10001)
        elif self.projection in ['tmerc']:
            lon_0 = self.projparams['lon_0']
            # tmerc only defined within +/- 90 degrees of lon_0
            lons = np.linspace(lon_0-90,lon_0+90,100001)
        else:
            lonmin = self.boundarylonmin; lonmax = self.boundarylonmax
            lons = np.linspace(lonmin, lonmax, 10001)
        # make sure latmax degree parallel is drawn if projection not merc or cyl or miller
        try:
            circlesl = list(circles)
        except:
            circlesl = circles
        if self.projection not in _cylproj + _pseudocyl:
            if max(circlesl) > 0 and latmax not in circlesl:
                circlesl.append(latmax)
            if min(circlesl) < 0 and -latmax not in circlesl:
                circlesl.append(-latmax)
        xdelta = 0.01*(self.xmax-self.xmin)
        ydelta = 0.01*(self.ymax-self.ymin)
        linecolls = {}
        for circ in circlesl:
            lats = circ*np.ones(len(lons),np.float32)
            x,y = self(lons,lats)
            # remove points outside domain.
            # leave a little slop around edges (3*xdelta)
            # don't really know why, but this appears to be needed to
            # or lines sometimes don't reach edge of plot.
            testx = np.logical_and(x>=self.xmin-3*xdelta,x<=self.xmax+3*xdelta)
            x = np.compress(testx, x)
            y = np.compress(testx, y)
            testy = np.logical_and(y>=self.ymin-3*ydelta,y<=self.ymax+3*ydelta)
            x = np.compress(testy, x)
            y = np.compress(testy, y)
            lines = []
            if len(x) > 1 and len(y) > 1:
                # split into separate line segments if necessary.
                # (not necessary for cylindrical or pseudocylindricl projections)
                xd = (x[1:]-x[0:-1])**2
                yd = (y[1:]-y[0:-1])**2
                dist = np.sqrt(xd+yd)
                if self.projection not in ['cyl','rotpole']:
                    split = dist > self.rmajor/10.
                else:
                    split = dist > 1.
                if np.sum(split) and self.projection not in _cylproj:
                    ind = (np.compress(split,np.squeeze(split*np.indices(xd.shape)))+1).tolist()
                    xl = []
                    yl = []
                    iprev = 0
                    ind.append(len(xd))
                    for i in ind:
                        xl.append(x[iprev:i])
                        yl.append(y[iprev:i])
                        iprev = i
                else:
                    xl = [x]
                    yl = [y]
                # draw each line segment.
                for x,y in zip(xl,yl):
                    # skip if only a point.
                    if len(x) > 1 and len(y) > 1:
                        l = Line2D(x,y,linewidth=linewidth)
                        l.set_color(color)
                        l.set_dashes(dashes)
                        l.set_label('_nolabel_')
                        if zorder is not None:
                            l.set_zorder(zorder)
                        ax.add_line(l)
                        lines.append(l)
            linecolls[circ] = (lines,[])
        # draw labels for parallels
        # parallels not labelled for fulldisk orthographic or geostationary
        if self.projection in ['ortho','geos','nsper','vandg','aeqd'] and max(labels):
            if self.projection == 'vandg' or self._fulldisk:
                sys.stdout.write('Warning: Cannot label parallels on %s basemap' % _projnames[self.projection])
                labels = [0,0,0,0]
        # search along edges of map to see if parallels intersect.
        # if so, find x,y location of intersection and draw a label there.
        dx = (self.xmax-self.xmin)/1000.
        dy = (self.ymax-self.ymin)/1000.
        if self.projection in _pseudocyl:
            lon_0 = self.projparams['lon_0']
        for dolab,side in zip(labels,['l','r','t','b']):
            if not dolab: continue
            # for cylindrical projections, don't draw parallels on top or bottom.
            if self.projection in _cylproj + _pseudocyl and side in ['t','b']: continue
            if side in ['l','r']:
                nmax = int((self.ymax-self.ymin)/dy+1)
                yy = np.linspace(self.llcrnry,self.urcrnry,nmax)
                if side == 'l':
                    if self.projection in _pseudocyl:
                        lats = np.linspace(-89.99,89,99,nmax)
                        if self.celestial:
                            lons = (self.projparams['lon_0']+180.)*np.ones(len(lats),lats.dtype)
                        else:
                            lons = (self.projparams['lon_0']-180.)*np.ones(len(lats),lats.dtype)
                        xx, yy = self(lons, lats)
                    else:
                        xx = self.llcrnrx*np.ones(yy.shape,yy.dtype)
                        lons,lats = self(xx,yy,inverse=True)
                        lons = lons.tolist(); lats = lats.tolist()
                else:
                    if self.projection in _pseudocyl:
                        lats = np.linspace(-89.99,89,99,nmax)
                        if self.celestial:
                           lons = (self.projparams['lon_0']-180.)*np.ones(len(lats),lats.dtype)
                        else:
                           lons = (self.projparams['lon_0']+180.)*np.ones(len(lats),lats.dtype)
                        xx, yy = self(lons, lats)
                    else:
                        xx = self.urcrnrx*np.ones(yy.shape,yy.dtype)
                        lons,lats = self(xx,yy,inverse=True)
                        lons = lons.tolist(); lats = lats.tolist()
                if max(lons) > 1.e20 or max(lats) > 1.e20:
                    raise ValueError('inverse transformation undefined - please adjust the map projection region')
                # adjust so 0 <= lons < 360
                lons = [(lon+360) % 360 for lon in lons]
            else:
                nmax = int((self.xmax-self.xmin)/dx+1)
                xx = np.linspace(self.llcrnrx,self.urcrnrx,nmax)
                if side == 'b':
                    lons,lats = self(xx,self.llcrnry*np.ones(xx.shape,np.float32),inverse=True)
                    lons = lons.tolist(); lats = lats.tolist()
                else:
                    lons,lats = self(xx,self.urcrnry*np.ones(xx.shape,np.float32),inverse=True)
                    lons = lons.tolist(); lats = lats.tolist()
                if max(lons) > 1.e20 or max(lats) > 1.e20:
                    raise ValueError('inverse transformation undefined - please adjust the map projection region')
                # adjust so 0 <= lons < 360
                lons = [(lon+360) % 360 for lon in lons]
            for lat in circles:
                # don't label parallels for round polar plots
                if self.round: continue
                # find index of parallel (there may be two, so
                # search from left and right).
                nl = _searchlist(lats,lat)
                nr = _searchlist(lats[::-1],lat)
                if nr != -1: nr = len(lons)-nr-1
                latlab = _setlatlab(fmt,lat,labelstyle)
                # parallels can intersect each map edge twice.
                for i,n in enumerate([nl,nr]):
                    # don't bother if close to the first label.
                    if i and abs(nr-nl) < 100: continue
                    if n >= 0:
                        t = None
                        if side == 'l':
                            if self.projection in _pseudocyl:
                                if self.celestial:
                                    xlab,ylab = self(lon_0+179.9,lat)
                                else:
                                    xlab,ylab = self(lon_0-179.9,lat)
                            else:
                                xlab = self.llcrnrx
                            xlab = xlab-xoffset
                            if self.projection in _pseudocyl:
                                if lat>0:
                                   t=ax.text(xlab,yy[n],latlab,horizontalalignment='right',verticalalignment='bottom',**text_kwargs)
                                elif lat<0:
                                   t=ax.text(xlab,yy[n],latlab,horizontalalignment='right',verticalalignment='top',**text_kwargs)
                                else:
                                   t=ax.text(xlab,yy[n],latlab,horizontalalignment='right',verticalalignment='center',**text_kwargs)
                            else:
                               t=ax.text(xlab,yy[n],latlab,horizontalalignment='right',verticalalignment='center',**text_kwargs)
                        elif side == 'r':
                            if self.projection in _pseudocyl:
                                if self.celestial:
                                   xlab,ylab = self(lon_0-179.9,lat)
                                else:
                                   xlab,ylab = self(lon_0+179.9,lat)
                            else:
                                xlab = self.urcrnrx
                            xlab = xlab+xoffset
                            if self.projection in _pseudocyl:
                                if lat>0:
                                   t=ax.text(xlab,yy[n],latlab,horizontalalignment='left',verticalalignment='bottom',**text_kwargs)
                                elif lat<0:
                                   t=ax.text(xlab,yy[n],latlab,horizontalalignment='left',verticalalignment='top',**text_kwargs)
                                else:
                                   t=ax.text(xlab,yy[n],latlab,horizontalalignment='left',verticalalignment='center',**text_kwargs)
                            else:
                               t=ax.text(xlab,yy[n],latlab,horizontalalignment='left',verticalalignment='center',**text_kwargs)
                        elif side == 'b':
                            t = ax.text(xx[n],self.llcrnry-yoffset,latlab,horizontalalignment='center',verticalalignment='top',**text_kwargs)
                        else:
                            t = ax.text(xx[n],self.urcrnry+yoffset,latlab,horizontalalignment='center',verticalalignment='bottom',**text_kwargs)
                        if t is not None: linecolls[lat][1].append(t)

        # set axes limits to fit map region.
        self.set_axes_limits(ax=ax)
        keys = list(linecolls.keys()); vals = list(linecolls.values())
        for k,v in zip(keys,vals):
            if v == ([], []):
                del linecolls[k]
            # add a remove method to each tuple.
            else:
                linecolls[k] = _tup(linecolls[k])
        # override __delitem__ in dict to call remove() on values.
        pardict = _dict(linecolls)
        # clip parallels for round polar plots (and delete labels).
        for lines, _ in pardict.values():
            self._cliplimb(ax, lines)
        return pardict

    def drawmeridians(self,meridians,color='k',textcolor='k',linewidth=1., zorder=None,\
                      dashes=[1,1],labels=[0,0,0,0],labelstyle=None,\
                      fmt='%g',xoffset=None,yoffset=None,ax=None,latmax=None,
                      **text_kwargs):
        """
        Draw and label meridians (longitude lines) for values (in degrees)
        given in the sequence ``meridians``.

        .. tabularcolumns:: |l|L|

        ==============   ====================================================
        Keyword          Description
        ==============   ====================================================
        color            color to draw meridians (default black).
        textcolor        color to draw labels (default black).
        linewidth        line width for meridians (default 1.)
        zorder           sets the zorder for meridians (if not specified,
                         uses default zorder for matplotlib.lines.Line2D
                         objects).
        dashes           dash pattern for meridians (default [1,1], i.e.
                         1 pixel on, 1 pixel off).
        labels           list of 4 values (default [0,0,0,0]) that control
                         whether meridians are labelled where they intersect
                         the left, right, top or bottom of the plot. For
                         example labels=[1,0,0,1] will cause meridians
                         to be labelled where they intersect the left and
                         and bottom of the plot, but not the right and top.
        labelstyle       if set to "+/-", east and west longitudes are
                         labelled with "+" and "-", otherwise they are
                         labelled with "E" and "W".
        fmt              a format string to format the meridian labels
                         (default '%g') **or** a function that takes a
                         longitude value in degrees as it's only argument
                         and returns a formatted string.
        xoffset          label offset from edge of map in x-direction
                         (default is 0.01 times width of map in map
                         projection coordinates).
        yoffset          label offset from edge of map in y-direction
                         (default is 0.01 times height of map in map
                         projection coordinates).
        ax               axes instance (overrides default axes instance)
        latmax           absolute value of latitude to which meridians are drawn
                         (default is 80).
        \**text_kwargs   additional keyword arguments controlling text
                         for labels that are passed on to
                         the text method of the axes instance (see
                         matplotlib.pyplot.text documentation).
        ==============   ====================================================

        returns a dictionary whose keys are the meridian values, and
        whose values are tuples containing lists of the
        matplotlib.lines.Line2D and matplotlib.text.Text instances
        associated with each meridian. Deleting an item from the
        dictionary removes the correpsonding meridian from the plot.
        """
        text_kwargs['color']=textcolor # pass textcolor kwarg on to ax.text
        # for cylindrical projections, try to handle wraparound (i.e. if
        # projection is defined in -180 to 0 and user asks for meridians from
        # 180 to 360 to be drawn, it should work)
        if self.projection in _cylproj or self.projection in _pseudocyl:
            def addlon(meridians,madd):
                minside = (madd >= self.llcrnrlon and madd <= self.urcrnrlon)
                if minside and madd not in meridians: meridians.append(madd)
                return meridians
            merids = list(meridians)
            meridians = []
            for m in merids:
                meridians = addlon(meridians,m)
                meridians = addlon(meridians,m+360)
                meridians = addlon(meridians,m-360)
            meridians.sort()
        # if celestial=True, don't use "E" and "W" labels.
        if labelstyle is None and self.celestial:
            labelstyle="+/-"
        # get current axes instance (if none specified).
        ax = ax or self._check_ax()
        # don't draw meridians past latmax, always draw parallel at latmax.
        if latmax is None: latmax = 80. # unused w/ cyl, merc or miller proj.
        # offset for labels.
        if yoffset is None:
            yoffset = (self.urcrnry-self.llcrnry)/100.
            if self.aspect > 1:
                yoffset = self.aspect*yoffset
            else:
                yoffset = yoffset/self.aspect
        if xoffset is None:
            xoffset = (self.urcrnrx-self.llcrnrx)/100.

        lats = np.linspace(self.latmin,self.latmax,10001)
        if self.projection not in _cylproj + _pseudocyl:
            testlat = np.logical_and(lats>-latmax,lats<latmax)
            lats = np.compress(testlat,lats)

        xdelta = 0.01*(self.xmax-self.xmin)
        ydelta = 0.01*(self.ymax-self.ymin)
        linecolls = {}
        for merid in meridians:
            lons = merid*np.ones(len(lats),np.float32)
            x,y = self(lons,lats)
            # remove points outside domain.
            # leave a little slop around edges (3*xdelta)
            # don't really know why, but this appears to be needed to
            # or lines sometimes don't reach edge of plot.
            testx = np.logical_and(x>=self.xmin-3*xdelta,x<=self.xmax+3*xdelta)
            x = np.compress(testx, x)
            y = np.compress(testx, y)
            testy = np.logical_and(y>=self.ymin-3*ydelta,y<=self.ymax+3*ydelta)
            x = np.compress(testy, x)
            y = np.compress(testy, y)
            lines = []
            if len(x) > 1 and len(y) > 1:
                # split into separate line segments if necessary.
                # (not necessary for mercator or cylindrical or miller).
                xd = (x[1:]-x[0:-1])**2
                yd = (y[1:]-y[0:-1])**2
                dist = np.sqrt(xd+yd)
                if self.projection not in ['cyl','rotpole']:
                    split = dist > self.rmajor/10.
                else:
                    split = dist > 1.
                if np.sum(split) and self.projection not in _cylproj:
                    ind = (np.compress(split,np.squeeze(split*np.indices(xd.shape)))+1).tolist()
                    xl = []
                    yl = []
                    iprev = 0
                    ind.append(len(xd))
                    for i in ind:
                        xl.append(x[iprev:i])
                        yl.append(y[iprev:i])
                        iprev = i
                else:
                    xl = [x]
                    yl = [y]
                # draw each line segment.
                for x,y in zip(xl,yl):
                    # skip if only a point.
                    if len(x) > 1 and len(y) > 1:
                        l = Line2D(x,y,linewidth=linewidth)
                        l.set_color(color)
                        l.set_dashes(dashes)
                        l.set_label('_nolabel_')
                        if zorder is not None:
                            l.set_zorder(zorder)
                        ax.add_line(l)
                        lines.append(l)
            linecolls[merid] = (lines,[])
        # draw labels for meridians.
        # meridians not labelled for sinusoidal, hammer, mollweide,
        # VanDerGrinten or full-disk orthographic/geostationary.
        if self.projection in ['sinu','moll','hammer','vandg'] and max(labels):
            sys.stdout.write('Warning: Cannot label meridians on %s basemap' % _projnames[self.projection])
            labels = [0,0,0,0]
        if self.projection in ['ortho','geos','nsper','aeqd'] and max(labels):
            if self._fulldisk and self.boundinglat is None:
                sys.stdout.write(" ".join([
                    "Warning: Cannot label meridians on full-disk Geostationary,"
                    "Orthographic or Azimuthal equidistant basemap"]))
                labels = [0,0,0,0]
        # search along edges of map to see if parallels intersect.
        # if so, find x,y location of intersection and draw a label there.
        dx = (self.xmax-self.xmin)/1000.
        dy = (self.ymax-self.ymin)/1000.
        if self.projection in _pseudocyl:
            lon_0 = self.projparams['lon_0']
            xmin,ymin = self(lon_0-179.9,-90)
            xmax,ymax = self(lon_0+179.9,90)
        for dolab,side in zip(labels,['l','r','t','b']):
            if not dolab or self.round: continue
            # for cylindrical projections, don't draw meridians on left or right.
            if self.projection in _cylproj + _pseudocyl and side in ['l','r']: continue
            if side in ['l','r']:
                nmax = int((self.ymax-self.ymin)/dy+1)
                yy = np.linspace(self.llcrnry,self.urcrnry,nmax)
                if side == 'l':
                    lons,lats = self(self.llcrnrx*np.ones(yy.shape,np.float32),yy,inverse=True)
                    lons = lons.tolist(); lats = lats.tolist()
                else:
                    lons,lats = self(self.urcrnrx*np.ones(yy.shape,np.float32),yy,inverse=True)
                    lons = lons.tolist(); lats = lats.tolist()
                if max(lons) > 1.e20 or max(lats) > 1.e20:
                    raise ValueError('inverse transformation undefined - please adjust the map projection region')
                # adjust so 0 <= lons < 360
                lons = [(lon+360) % 360 for lon in lons]
            else:
                nmax = int((self.xmax-self.xmin)/dx+1)
                if self.projection in _pseudocyl:
                    xx = np.linspace(xmin,xmax,nmax)
                else:
                    xx = np.linspace(self.llcrnrx,self.urcrnrx,nmax)
                if side == 'b':
                    lons,lats = self(xx,self.llcrnry*np.ones(xx.shape,np.float32),inverse=True)
                    lons = lons.tolist(); lats = lats.tolist()
                else:
                    lons,lats = self(xx,self.urcrnry*np.ones(xx.shape,np.float32),inverse=True)
                    lons = lons.tolist(); lats = lats.tolist()
                if max(lons) > 1.e20 or max(lats) > 1.e20:
                    raise ValueError('inverse transformation undefined - please adjust the map projection region')
                # adjust so 0 <= lons < 360
                lons = [(lon+360) % 360 for lon in lons]
            for lon in meridians:
                # adjust so 0 <= lon < 360
                lon2 = (lon+360) % 360
                # find index of meridian (there may be two, so
                # search from left and right).
                nl = _searchlist(lons,lon2)
                nr = _searchlist(lons[::-1],lon2)
                if nr != -1: nr = len(lons)-nr-1
                lonlab = _setlonlab(fmt,lon2,labelstyle)
                # meridians can intersect each map edge twice.
                for i,n in enumerate([nl,nr]):
                    lat = lats[n]/100.
                    # no meridians > latmax for projections other than merc,cyl,miller.
                    if self.projection not in _cylproj and lat > latmax: continue
                    # don't bother if close to the first label.
                    if i and abs(nr-nl) < 100: continue
                    if n >= 0:
                        t = None
                        if side == 'l':
                            t = ax.text(self.llcrnrx-xoffset,yy[n],lonlab,horizontalalignment='right',verticalalignment='center',**text_kwargs)
                        elif side == 'r':
                            t = ax.text(self.urcrnrx+xoffset,yy[n],lonlab,horizontalalignment='left',verticalalignment='center',**text_kwargs)
                        elif side == 'b':
                            t = ax.text(xx[n],self.llcrnry-yoffset,lonlab,horizontalalignment='center',verticalalignment='top',**text_kwargs)
                        else:
                            t = ax.text(xx[n],self.urcrnry+yoffset,lonlab,horizontalalignment='center',verticalalignment='bottom',**text_kwargs)

                        if t is not None: linecolls[lon][1].append(t)
        # set axes limits to fit map region.
        self.set_axes_limits(ax=ax)
        # remove empty values from linecolls dictionary
        keys = list(linecolls.keys()); vals = list(linecolls.values())
        for k,v in zip(keys,vals):
            if v == ([], []):
                del linecolls[k]
            else:
            # add a remove method to each tuple.
                linecolls[k] = _tup(linecolls[k])
        # override __delitem__ in dict to call remove() on values.
        meridict = _dict(linecolls)
        # for round polar plots, clip meridian lines and label them.
        if self.round:
            # label desired?
            label = False
            for lab in labels:
                if lab: label = True
            for merid in meridict:
                if not label: continue
                # label
                lonlab = _setlonlab(fmt,merid,labelstyle)
                x,y = self(merid,self.boundinglat)
                r = np.sqrt((x-0.5*(self.xmin+self.xmax))**2+
                            (y-0.5*(self.ymin+self.ymax))**2)
                r = r + np.sqrt(xoffset**2+yoffset**2)
                if self.projection.startswith('np'):
                    pole = 1
                elif self.projection.startswith('sp'):
                    pole = -1
                elif self.projection == 'ortho' and self.round:
                    pole = 1
                if pole == 1:
                    theta = (np.pi/180.)*(merid-self.projparams['lon_0']-90)
                    if self.projection == 'ortho' and\
                       self.projparams['lat_0'] == -90:
                        theta = (np.pi/180.)*(-merid+self.projparams['lon_0']+90)
                    x = r*np.cos(theta)+0.5*(self.xmin+self.xmax)
                    y = r*np.sin(theta)+0.5*(self.ymin+self.ymax)
                    if x > 0.5*(self.xmin+self.xmax)+xoffset:
                        horizalign = 'left'
                    elif x < 0.5*(self.xmin+self.xmax)-xoffset:
                        horizalign = 'right'
                    else:
                        horizalign = 'center'
                    if y > 0.5*(self.ymin+self.ymax)+yoffset:
                        vertalign = 'bottom'
                    elif y < 0.5*(self.ymin+self.ymax)-yoffset:
                        vertalign = 'top'
                    else:
                        vertalign = 'center'
                    # labels [l,r,t,b]
                    if labels[0] and not labels[1] and x >= 0.5*(self.xmin+self.xmax)+xoffset: continue
                    if labels[1] and not labels[0] and x <= 0.5*(self.xmin+self.xmax)-xoffset: continue
                    if labels[2] and not labels[3] and y <= 0.5*(self.ymin+self.ymax)-yoffset: continue
                    if labels[3] and not labels[2]and y >= 0.5*(self.ymin+self.ymax)+yoffset: continue
                elif pole == -1:
                    theta = (np.pi/180.)*(-merid+self.projparams['lon_0']+90)
                    x = r*np.cos(theta)+0.5*(self.xmin+self.xmax)
                    y = r*np.sin(theta)+0.5*(self.ymin+self.ymax)
                    if x > 0.5*(self.xmin+self.xmax)-xoffset:
                        horizalign = 'right'
                    elif x < 0.5*(self.xmin+self.xmax)+xoffset:
                        horizalign = 'left'
                    else:
                        horizalign = 'center'
                    if y > 0.5*(self.ymin+self.ymax)-yoffset:
                        vertalign = 'top'
                    elif y < 0.5*(self.ymin+self.ymax)+yoffset:
                        vertalign = 'bottom'
                    else:
                        vertalign = 'center'
                    # labels [l,r,t,b]
                    if labels[0] and not labels[1] and x <=  0.5*(self.xmin+self.xmax)+xoffset: continue
                    if labels[1] and not labels[0] and x >=  0.5*(self.xmin+self.xmax)-xoffset: continue
                    if labels[2] and not labels[3] and y >=  0.5*(self.ymin+self.ymax)-yoffset: continue
                    if labels[3] and not labels[2] and y <=  0.5*(self.ymin+self.ymax)+yoffset: continue
                t=ax.text(x,y,lonlab,horizontalalignment=horizalign,verticalalignment=vertalign,**text_kwargs)
                meridict[merid][1].append(t)
        for lines, _ in meridict.values():
            self._cliplimb(ax, lines)
        return meridict

    def tissot(self,lon_0,lat_0,radius_deg,npts,ax=None,**kwargs):
        """
        Draw a polygon centered at ``lon_0,lat_0``.  The polygon
        approximates a circle on the surface of the earth with radius
        ``radius_deg`` degrees latitude along longitude ``lon_0``,
        made up of ``npts`` vertices.
        The polygon represents a Tissot's indicatrix
        (http://en.wikipedia.org/wiki/Tissot's_Indicatrix),
        which when drawn on a map shows the distortion
        inherent in the map projection.

        .. note::
         Cannot handle situations in which the polygon intersects
         the edge of the map projection domain, and then re-enters the domain.

        Extra keyword ``ax`` can be used to override the default axis instance.

        Other \**kwargs passed on to matplotlib.patches.Polygon.

        returns a matplotlib.patches.Polygon object."""
        ax = kwargs.pop('ax', None) or self._check_ax()
        g = pyproj.Geod(a=self.rmajor,b=self.rminor)
        az12,az21,dist = g.inv(lon_0,lat_0,lon_0,lat_0+radius_deg)
        seg = [self(lon_0,lat_0+radius_deg)]
        delaz = 360./npts
        az = az12
        for n in range(npts):
            az = az+delaz
            lon, lat, az21 = g.fwd(lon_0, lat_0, az, dist)
            x,y = self(lon,lat)
            # add segment if it is in the map projection region.
            if x < 1.e20 and y < 1.e20:
                seg.append((x,y))
        poly = Polygon(seg,**kwargs)
        ax.add_patch(poly)
        # set axes limits to fit map region.
        self.set_axes_limits(ax=ax)
        # clip polygons to map limbs
        poly,c = self._cliplimb(ax,poly)
        return poly

    def gcpoints(self,lon1,lat1,lon2,lat2,npoints):
        """
        compute ``points`` points along a great circle with endpoints
        ``(lon1,lat1)`` and ``(lon2,lat2)``.

        Returns arrays x,y with map projection coordinates.
        """
        gc = pyproj.Geod(a=self.rmajor,b=self.rminor)
        lonlats = gc.npts(lon1,lat1,lon2,lat2,npoints-2)
        lons=[lon1];lats=[lat1]
        for lon,lat in lonlats:
            lons.append(lon); lats.append(lat)
        lons.append(lon2); lats.append(lat2)
        x, y = self(lons, lats)
        return x,y

    def drawgreatcircle(self,lon1,lat1,lon2,lat2,del_s=100.,**kwargs):
        """
        Draw a great circle on the map from the longitude-latitude
        pair ``lon1,lat1`` to ``lon2,lat2``

        .. tabularcolumns:: |l|L|

        ==============   =======================================================
        Keyword          Description
        ==============   =======================================================
        del_s            points on great circle computed every del_s kilometers
                         (default 100).
        \**kwargs        other keyword arguments are passed on to :meth:`plot`
                         method of Basemap instance.
        ==============   =======================================================

        Returns a list with a single ``matplotlib.lines.Line2D`` object like a
        call to ``pyplot.plot()``.
        """
        # use great circle formula for a perfect sphere.
        gc = pyproj.Geod(a=self.rmajor,b=self.rminor)
        az12,az21,dist = gc.inv(lon1,lat1,lon2,lat2)
        npoints = int((dist+0.5*1000.*del_s)/(1000.*del_s))
        lonlats = gc.npts(lon1,lat1,lon2,lat2,npoints)
        lons = [lon1]; lats = [lat1]
        for lon, lat in lonlats:
            lons.append(lon)
            lats.append(lat)
        lons.append(lon2); lats.append(lat2)
        x, y = self(lons, lats)

        # Correct wrap around effect of great circles

        # get points
        _p = self.plot(x,y,**kwargs)
        p = _p[0].get_path()

        # since we know the difference between any two points, we can use this to find wrap arounds on the plot
        max_dist = 1000*del_s*2

        # calculate distances and compare with max allowable distance
        dists = np.abs(np.diff(p.vertices[:,0]))
        cuts = np.where( dists > max_dist )[0]

        # if there are any cut points, cut them and begin again at the next point
        for i,k in enumerate(cuts):
            # vertex to cut at
            cut_point = cuts[i]

            # create new vertices with a nan inbetween and set those as the path's vertices
            verts = np.concatenate(
                                       [p.vertices[:cut_point, :],
                                        [[np.nan, np.nan]],
                                        p.vertices[cut_point+1:, :]]
                                       )
            p.codes = None
            p.vertices = verts

        return _p

    def transform_scalar(self,datin,lons,lats,nx,ny,returnxy=False,checkbounds=False,order=1,masked=False):
        """
        Interpolate a scalar field (``datin``) from a lat/lon grid with
        longitudes = ``lons`` and latitudes = ``lats`` to a ``ny`` by ``nx``
        map projection grid.  Typically used to transform data to
        map projection coordinates for plotting on a map with
        the :meth:`imshow`.

        .. tabularcolumns:: |l|L|

        ==============   ====================================================
        Argument         Description
        ==============   ====================================================
        datin            input data on a lat/lon grid.
        lons, lats       rank-1 arrays containing longitudes and latitudes
                         (in degrees) of input data in increasing order.
                         For non-cylindrical projections (those other than
                         ``cyl``, ``merc``, ``cea``, ``gall`` and ``mill``) lons
                         must fit within range -180 to 180.
        nx, ny           The size of the output regular grid in map
                         projection coordinates
        ==============   ====================================================

        .. tabularcolumns:: |l|L|

        ==============   ====================================================
        Keyword          Description
        ==============   ====================================================
        returnxy         If True, the x and y values of the map
                         projection grid are also returned (Default False).
        checkbounds      If True, values of lons and lats are checked to see
                         that they lie within the map projection region.
                         Default is False, and data outside map projection
                         region is clipped to values on boundary.
        masked           If True, interpolated data is returned as a masked
                         array with values outside map projection region
                         masked (Default False).
        order            0 for nearest-neighbor interpolation, 1 for
                         bilinear, 3 for cubic spline (Default 1).
                         Cubic spline interpolation requires scipy.ndimage.
        ==============   ====================================================

        Returns ``datout`` (data on map projection grid).
        If returnxy=True, returns ``data,x,y``.
        """
        # check that lons, lats increasing
        delon = lons[1:]-lons[0:-1]
        delat = lats[1:]-lats[0:-1]
        if min(delon) < 0. or min(delat) < 0.:
            raise ValueError('lons and lats must be increasing!')
        # check that lons in -180,180 for non-cylindrical projections.
        if self.projection not in _cylproj:
            lonsa = np.array(lons)
            count = np.sum(lonsa < -180.00001) + np.sum(lonsa > 180.00001)
            if count > 1:
                raise ValueError('grid must be shifted so that lons are monotonically increasing and fit in range -180,+180 (see shiftgrid function)')
            # allow for wraparound point to be outside.
            elif count == 1 and math.fabs(lons[-1]-lons[0]-360.) > 1.e-4:
                raise ValueError('grid must be shifted so that lons are monotonically increasing and fit in range -180,+180 (see shiftgrid function)')
        if returnxy:
            lonsout, latsout, x, y = self.makegrid(nx,ny,returnxy=True)
        else:
            lonsout, latsout = self.makegrid(nx,ny)
        datout = interp(datin,lons,lats,lonsout,latsout,checkbounds=checkbounds,order=order,masked=masked)
        if returnxy:
            return datout, x, y
        else:
            return datout

    def transform_vector(self,uin,vin,lons,lats,nx,ny,returnxy=False,checkbounds=False,order=1,masked=False):
        """
        Rotate and interpolate a vector field (``uin,vin``) from a
        lat/lon grid with longitudes = ``lons`` and latitudes = ``lats``
        to a ``ny`` by ``nx`` map projection grid.

        The input vector field is defined in spherical coordinates (it
        has eastward and northward components) while the output
        vector field is rotated to map projection coordinates (relative
        to x and y). The magnitude of the vector is preserved.

        .. tabularcolumns:: |l|L|

        ==============   ====================================================
        Arguments        Description
        ==============   ====================================================
        uin, vin         input vector field on a lat/lon grid.
        lons, lats       rank-1 arrays containing longitudes and latitudes
                         (in degrees) of input data in increasing order.
                         For non-cylindrical projections (those other than
                         ``cyl``, ``merc``, ``cea``, ``gall`` and ``mill``) lons
                         must fit within range -180 to 180.
        nx, ny           The size of the output regular grid in map
                         projection coordinates
        ==============   ====================================================

        .. tabularcolumns:: |l|L|

        ==============   ====================================================
        Keyword          Description
        ==============   ====================================================
        returnxy         If True, the x and y values of the map
                         projection grid are also returned (Default False).
        checkbounds      If True, values of lons and lats are checked to see
                         that they lie within the map projection region.
                         Default is False, and data outside map projection
                         region is clipped to values on boundary.
        masked           If True, interpolated data is returned as a masked
                         array with values outside map projection region
                         masked (Default False).
        order            0 for nearest-neighbor interpolation, 1 for
                         bilinear, 3 for cubic spline (Default 1).
                         Cubic spline interpolation requires scipy.ndimage.
        ==============   ====================================================

        Returns ``uout, vout`` (vector field on map projection grid).
        If returnxy=True, returns ``uout,vout,x,y``.
        """
        # check that lons, lats increasing
        delon = lons[1:]-lons[0:-1]
        delat = lats[1:]-lats[0:-1]
        if min(delon) < 0. or min(delat) < 0.:
            raise ValueError('lons and lats must be increasing!')
        # check that lons in -180,180 for non-cylindrical projections.
        if self.projection not in _cylproj:
            lonsa = np.array(lons)
            count = np.sum(lonsa < -180.00001) + np.sum(lonsa > 180.00001)
            if count > 1:
                raise ValueError('grid must be shifted so that lons are monotonically increasing and fit in range -180,+180 (see shiftgrid function)')
            # allow for wraparound point to be outside.
            elif count == 1 and math.fabs(lons[-1]-lons[0]-360.) > 1.e-4:
                raise ValueError('grid must be shifted so that lons are monotonically increasing and fit in range -180,+180 (see shiftgrid function)')
        lonsout, latsout, x, y = self.makegrid(nx,ny,returnxy=True)
        # interpolate to map projection coordinates.
        uin = interp(uin,lons,lats,lonsout,latsout,checkbounds=checkbounds,order=order,masked=masked)
        vin = interp(vin,lons,lats,lonsout,latsout,checkbounds=checkbounds,order=order,masked=masked)
        # rotate from geographic to map coordinates.
        return self.rotate_vector(uin,vin,lonsout,latsout,returnxy=returnxy)

    def rotate_vector(self,uin,vin,lons,lats,returnxy=False):
        """
        Rotate a vector field (``uin,vin``) on a rectilinear grid
        with longitudes = ``lons`` and latitudes = ``lats`` from
        geographical (lat/lon) into map projection (x/y) coordinates.

        Differs from transform_vector in that no interpolation is done.
        The vector is returned on the same grid, but rotated into
        x,y coordinates.

        The input vector field is defined in spherical coordinates (it
        has eastward and northward components) while the output
        vector field is rotated to map projection coordinates (relative
        to x and y). The magnitude of the vector is preserved.

        .. tabularcolumns:: |l|L|

        ==============   ====================================================
        Arguments        Description
        ==============   ====================================================
        uin, vin         input vector field on a lat/lon grid.
        lons, lats       Arrays containing longitudes and latitudes
                         (in degrees) of input data in increasing order.
                         For non-cylindrical projections (those other than
                         ``cyl``, ``merc``, ``cyl``, ``gall`` and ``mill``) lons
                         must fit within range -180 to 180.
        ==============   ====================================================

        Returns ``uout, vout`` (rotated vector field).
        If the optional keyword argument
        ``returnxy`` is True (default is False),
        returns ``uout,vout,x,y`` (where ``x,y`` are the map projection
        coordinates of the grid defined by ``lons,lats``).
        """
        # if lons,lats are 1d and uin,vin are 2d, and
        # lats describes 1st dim of uin,vin, and
        # lons describes 2nd dim of uin,vin, make lons,lats 2d
        # with meshgrid.
        if lons.ndim == lats.ndim == 1 and uin.ndim == vin.ndim == 2 and\
           uin.shape[1] == vin.shape[1] == lons.shape[0] and\
           uin.shape[0] == vin.shape[0] == lats.shape[0]:
            lons, lats = np.meshgrid(lons, lats)
        else:
            if not lons.shape == lats.shape == uin.shape == vin.shape:
                raise TypeError("shapes of lons,lats and uin,vin don't match")
        x, y = self(lons, lats)
        # rotate from geographic to map coordinates.
        if ma.isMaskedArray(uin):
            mask = ma.getmaskarray(uin)
            masked = True
            uin = uin.filled(1)
            vin = vin.filled(1)
        else:
            masked = False

        # Map the (lon, lat) vector in the complex plane.
        uvc = uin + 1j*vin
        uvmag = np.abs(uvc)
        theta = np.angle(uvc)

        # Define a displacement (dlon, dlat) that moves all
        # positions (lons, lats) a small distance in the
        # direction of the original vector.
        dc = 1E-5 * np.exp(theta*1j)
        dlat = dc.imag * np.cos(np.radians(lats))
        dlon = dc.real

        # Deal with displacements that overshoot the North or South Pole.
        farnorth = np.abs(lats+dlat) >= 90.0
        somenorth = farnorth.any()
        if somenorth:
            dlon[farnorth] *= -1.0
            dlat[farnorth] *= -1.0

        # Add displacement to original location and find the native coordinates.
        lon1 = lons + dlon
        lat1 = lats + dlat
        xn, yn = self(lon1, lat1)

        # Determine the angle of the displacement in the native coordinates.
        vecangle = np.arctan2(yn-y, xn-x)
        if somenorth:
            vecangle[farnorth] += np.pi

        # Compute the x-y components of the original vector.
        uvcout = uvmag * np.exp(1j*vecangle)
        uout = uvcout.real
        vout = uvcout.imag

        if masked:
            uout = ma.array(uout, mask=mask)
            vout = ma.array(vout, mask=mask)
        if returnxy:
            return uout,vout,x,y
        else:
            return uout,vout

    def set_axes_limits(self,ax=None):
        """
        Final step in Basemap method wrappers of Axes plotting methods:

        Set axis limits, fix aspect ratio for map domain using current
        or specified axes instance.  This is done only once per axes
        instance.

        In interactive mode, this method always calls draw_if_interactive
        before returning.

        """
        # get current axes instance (if none specified).
        ax = ax or self._check_ax()

        # If we have already set the axes limits, and if the user
        # has not defeated this by turning autoscaling back on,
        # then all we need to do is plot if interactive.
        if (hash(ax) in self._initialized_axes
                                 and not ax.get_autoscalex_on()
                                 and not ax.get_autoscaley_on()):
            if mpl.is_interactive():
                import matplotlib.pyplot as plt
                plt.draw_if_interactive()
            return

        self._initialized_axes.add(hash(ax))
        # Take control of axis scaling:
        ax.set_autoscale_on(False)
        # update data limits for map domain.
        corners = ((self.llcrnrx, self.llcrnry), (self.urcrnrx, self.urcrnry))
        ax.update_datalim(corners)
        ax.set_xlim((self.llcrnrx, self.urcrnrx))
        ax.set_ylim((self.llcrnry, self.urcrnry))
        # if map boundary not yet drawn for elliptical maps, draw it with default values.
        if not self._mapboundarydrawn or self._mapboundarydrawn not in ax.patches:
            # elliptical map, draw boundary manually.
            if ((self.projection in ['ortho', 'geos', 'nsper', 'aeqd'] and
                    self._fulldisk) or self.round or
                    self.projection in _pseudocyl):
                # first draw boundary, no fill
                limb1 = self.drawmapboundary(fill_color='none', ax=ax)
                # draw another filled patch, with no boundary.
                limb2 = self.drawmapboundary(linewidth=0, ax=ax)
                self._mapboundarydrawn = limb2
        # for elliptical map, always turn off axis_frame.
        if ((self.projection in ['ortho', 'geos', 'nsper', 'aeqd'] and
                self._fulldisk) or self.round or
                self.projection in _pseudocyl):
            # turn off axes frame.
            ax.set_frame_on(False)
        # make sure aspect ratio of map preserved.
        # plot is re-centered in bounding rectangle.
        # (anchor instance var determines where plot is placed)
        if self.fix_aspect:
            ax.set_aspect('equal',anchor=self.anchor)
        else:
            ax.set_aspect('auto',anchor=self.anchor)
        # make sure axis ticks are turned off.
        if self.noticks:
            ax.set_xticks([])
            ax.set_yticks([])
        # force draw if in interactive mode.
        if mpl.is_interactive():
            import matplotlib.pyplot as plt
            plt.draw_if_interactive()

    def _save_use_hold(self, ax, kwargs):
        h = kwargs.pop('hold', None)
        if hasattr(ax, '_hold'):
            self._tmp_hold = ax._hold
            if h is not None:
                ax._hold = h

    def _restore_hold(self, ax):
        if hasattr(ax, '_hold'):
            ax._hold = self._tmp_hold

    @_transform1d
    def scatter(self, *args, **kwargs):
        """
        Plot points with markers on the map
        (see matplotlib.pyplot.scatter documentation).

        If ``latlon`` keyword is set to True, x,y are intrepreted as
        longitude and latitude in degrees.  Data and longitudes are
        automatically shifted to match map projection region for cylindrical
        and pseudocylindrical projections, and x,y are transformed to map
        projection coordinates. If ``latlon`` is False (default), x and y
        are assumed to be map projection coordinates.

        Extra keyword ``ax`` can be used to override the default axes instance.

        Other \**kwargs passed on to matplotlib.pyplot.scatter.
        """
        ax, plt = self._ax_plt_from_kw(kwargs)
        self._save_use_hold(ax, kwargs)
        try:
            ret =  ax.scatter(*args, **kwargs)
        finally:
            self._restore_hold(ax)
        # reset current active image (only if pyplot is imported).
        if plt:
            plt.sci(ret)
        # set axes limits to fit map region.
        self.set_axes_limits(ax=ax)
        # clip to map limbs
        ret,c = self._cliplimb(ax,ret)
        return ret

    @_transform1d
    def plot(self, *args, **kwargs):
        """
        Draw lines and/or markers on the map
        (see matplotlib.pyplot.plot documentation).

        If ``latlon`` keyword is set to True, x,y are intrepreted as
        longitude and latitude in degrees.  Data and longitudes are
        automatically shifted to match map projection region for cylindrical
        and pseudocylindrical projections, and x,y are transformed to map
        projection coordinates. If ``latlon`` is False (default), x and y
        are assumed to be map projection coordinates.

        Extra keyword ``ax`` can be used to override the default axis instance.

        Other \**kwargs passed on to matplotlib.pyplot.plot.
        """
        ax = kwargs.pop('ax', None) or self._check_ax()
        self._save_use_hold(ax, kwargs)
        try:
            ret =  ax.plot(*args, **kwargs)
        finally:
            self._restore_hold(ax)
        # set axes limits to fit map region.
        self.set_axes_limits(ax=ax)
        # clip to map limbs
        ret,c = self._cliplimb(ax,ret)
        return ret

    def imshow(self, *args, **kwargs):
        """
        Display an image over the map
        (see matplotlib.pyplot.imshow documentation).

        ``extent`` and ``origin`` keywords set automatically so image
        will be drawn over map region.

        Extra keyword ``ax`` can be used to override the default axis instance.

        Other \**kwargs passed on to matplotlib.pyplot.plot.

        returns an matplotlib.image.AxesImage instance.
        """
        ax, plt = self._ax_plt_from_kw(kwargs)
        kwargs['extent']=(self.llcrnrx,self.urcrnrx,self.llcrnry,self.urcrnry)
        # use origin='lower', unless overridden.
        if 'origin' not in kwargs:
            kwargs['origin']='lower'
        self._save_use_hold(ax, kwargs)
        try:
            ret =  ax.imshow(*args, **kwargs)
        finally:
            self._restore_hold(ax)
        # reset current active image (only if pyplot is imported).
        if plt:
            plt.sci(ret)
        # set axes limits to fit map region.
        self.set_axes_limits(ax=ax)
        # clip image to map limbs
        ret,c = self._cliplimb(ax,ret)
        return ret

    @_transform
    def pcolor(self,x,y,data,**kwargs):
        """
        Make a pseudo-color plot over the map
        (see matplotlib.pyplot.pcolor documentation).

        If ``latlon`` keyword is set to True, x,y are intrepreted as
        longitude and latitude in degrees.  Data and longitudes are
        automatically shifted to match map projection region for cylindrical
        and pseudocylindrical projections, and x,y are transformed to map
        projection coordinates. If ``latlon`` is False (default), x and y
        are assumed to be map projection coordinates.

        If x or y are outside projection limb (i.e. they have values > 1.e20)
        they will be convert to masked arrays with those values masked.
        As a result, those values will not be plotted.

        If ``tri`` is set to ``True``, an unstructured grid is assumed
        (x,y,data must be 1-d) and matplotlib.pyplot.tripcolor is used.

        Extra keyword ``ax`` can be used to override the default axis instance.

        Other \**kwargs passed on to matplotlib.pyplot.pcolor (or tripcolor if
        ``tri=True``).

        Note: (taken from matplotlib.pyplot.pcolor documentation)
        Ideally the dimensions of x and y should be one greater than those of data;
        if the dimensions are the same, then the last row and column of data will be ignored.
        """
        ax, plt = self._ax_plt_from_kw(kwargs)
        self._save_use_hold(ax, kwargs)
        try:
            if kwargs.pop('tri', False):
                import matplotlib.tri as tri
                # for unstructured grids, toss out points outside
                # projection limb (don't use those points in triangulation).
                if ma.isMA(data):
                    data = data.filled(fill_value=1.e30)
                    masked=True
                else:
                    masked=False
                mask = np.logical_or(x<1.e20,y<1.e20)
                x = np.compress(mask,x)
                y = np.compress(mask,y)
                data = np.compress(mask,data)
                if masked:
                    triang = tri.Triangulation(x, y)
                    z = data[triang.triangles]
                    mask = (z > 1.e20).sum(axis=-1)
                    triang.set_mask(mask)
                    ret = ax.tripcolor(triang,data,**kwargs)
                else:
                    ret = ax.tripcolor(x,y,data,**kwargs)
            else:
                # make x,y masked arrays
                # (masked where data is outside of projection limb)
                x = ma.masked_values(np.where(x > 1.e20,1.e20,x), 1.e20)
                y = ma.masked_values(np.where(y > 1.e20,1.e20,y), 1.e20)
                ret = ax.pcolor(x,y,data,**kwargs)
        finally:
            self._restore_hold(ax)
        # reset current active image (only if pyplot is imported).
        if plt:
            plt.sci(ret)
        # set axes limits to fit map region.
        self.set_axes_limits(ax=ax)
        # clip to map limbs
        ret,c = self._cliplimb(ax,ret)
        if self.round:
            # for some reason, frame gets turned on.
            ax.set_frame_on(False)
        return ret

    @_transform
    def pcolormesh(self,x,y,data,**kwargs):
        """
        Make a pseudo-color plot over the map
        (see matplotlib.pyplot.pcolormesh documentation).

        If ``latlon`` keyword is set to True, x,y are intrepreted as
        longitude and latitude in degrees.  Data and longitudes are
        automatically shifted to match map projection region for cylindrical
        and pseudocylindrical projections, and x,y are transformed to map
        projection coordinates. If ``latlon`` is False (default), x and y
        are assumed to be map projection coordinates.

        Extra keyword ``ax`` can be used to override the default axis instance.

        Other \**kwargs passed on to matplotlib.pyplot.pcolormesh.

        Note: (taken from matplotlib.pyplot.pcolor documentation)
        Ideally the dimensions of x and y should be one greater than those of data;
        if the dimensions are the same, then the last row and column of data will be ignored.
        """
        ax, plt = self._ax_plt_from_kw(kwargs)
        # fix for invalid grid points
        if ((np.any(x > 1e20) or np.any(y > 1e20)) and
            x.ndim == 2 and y.ndim == 2):
            if x.shape != y.shape:
                raise ValueError('pcolormesh: x and y need same dimension')
            nx,ny = x.shape
            if nx < data.shape[0] or ny < data.shape[1]:
                raise ValueError('pcolormesh: data dimension needs to be at least that of x and y.')
            mask = (
                (x[:-1,:-1] > 1e20) |
                (x[1:,:-1] > 1e20) |
                (x[:-1,1:] > 1e20) |
                (x[1:,1:] > 1e20) |
                (y[:-1,:-1] > 1e20) |
                (y[1:,:-1] > 1e20) |
                (y[:-1,1:] > 1e20) |
                (y[1:,1:] > 1e20)
                )
            # we do not want to overwrite original array
            data = data[:nx-1,:ny-1].copy()
            data[mask] = np.nan
        self._save_use_hold(ax, kwargs)
        try:
            ret =  ax.pcolormesh(x,y,data,**kwargs)
        finally:
            self._restore_hold(ax)
        # reset current active image (only if pyplot is imported).
        if plt:
            plt.sci(ret)
        # set axes limits to fit map region.
        self.set_axes_limits(ax=ax)
        # clip to map limbs
        ret,c = self._cliplimb(ax,ret)
        if self.round:
            # for some reason, frame gets turned on.
            ax.set_frame_on(False)
        return ret

    def hexbin(self,x,y,**kwargs):
        """
        Make a hexagonal binning plot of x versus y, where x, y are 1-D
        sequences of the same length, N. If C is None (the default), this is a
        histogram of the number of occurences of the observations at
        (x[i],y[i]).

        If C is specified, it specifies values at the coordinate (x[i],y[i]).
        These values are accumulated for each hexagonal bin and then reduced
        according to reduce_C_function, which defaults to the numpy mean function
        (np.mean). (If C is specified, it must also be a 1-D sequence of the
        same length as x and y.)

        x, y and/or C may be masked arrays, in which case only unmasked points
        will be plotted.

        (see matplotlib.pyplot.hexbin documentation).

        Extra keyword ``ax`` can be used to override the default axis instance.

        Other \**kwargs passed on to matplotlib.pyplot.hexbin
        """
        ax, plt = self._ax_plt_from_kw(kwargs)
        self._save_use_hold(ax, kwargs)
        try:
            # make x,y masked arrays
            # (masked where data is outside of projection limb)
            x = ma.masked_values(np.where(x > 1.e20,1.e20,x), 1.e20)
            y = ma.masked_values(np.where(y > 1.e20,1.e20,y), 1.e20)
            ret = ax.hexbin(x,y,**kwargs)
        finally:
            self._restore_hold(ax)
        # reset current active image (only if pyplot is imported).
        if plt:
            plt.sci(ret)
        # set axes limits to fit map region.
        self.set_axes_limits(ax=ax)
        # clip to map limbs
        ret,c = self._cliplimb(ax,ret)
        return ret

    @_transform
    def contour(self,x,y,data,*args,**kwargs):
        """
        Make a contour plot over the map
        (see matplotlib.pyplot.contour documentation).

        If ``latlon`` keyword is set to True, x,y are intrepreted as
        longitude and latitude in degrees.  Data and longitudes are
        automatically shifted to match map projection region for cylindrical
        and pseudocylindrical projections, and x,y are transformed to map
        projection coordinates. If ``latlon`` is False (default), x and y
        are assumed to be map projection coordinates.

        Extra keyword ``ax`` can be used to override the default axis instance.

        If ``tri`` is set to ``True``, an unstructured grid is assumed
        (x,y,data must be 1-d) and matplotlib.pyplot.tricontour is used.

        Other \*args and \**kwargs passed on to matplotlib.pyplot.contour
        (or tricontour if ``tri=True``).
        """
        ax, plt = self._ax_plt_from_kw(kwargs)
        self._save_use_hold(ax, kwargs)
        try:
            if kwargs.pop('tri', False):
                import matplotlib.tri as tri
                # for unstructured grids, toss out points outside
                # projection limb (don't use those points in triangulation).
                if ma.isMA(data):
                    data = data.filled(fill_value=1.e30)
                    masked=True
                else:
                    masked=False
                mask = np.logical_or(x<self.xmin,y<self.xmin) +\
                       np.logical_or(x>self.xmax,y>self.xmax)
                x = np.compress(mask,x)
                y = np.compress(mask,y)
                data = np.compress(mask,data)
                if masked:
                    triang = tri.Triangulation(x, y)
                    z = data[triang.triangles]
                    mask = (z > 1.e20).sum(axis=-1)
                    triang.set_mask(mask)
                    CS = ax.tricontour(triang,data,*args,**kwargs)
                else:
                    CS = ax.tricontour(x,y,data,*args,**kwargs)
            else:
                # make sure x is monotonically increasing - if not,
                # print warning suggesting that the data be shifted in longitude
                # with the shiftgrid function.
                # only do this check for global projections.
                if self.projection in _cylproj + _pseudocyl:
                    xx = x[x.shape[0]//2,:]
                    condition = (xx >= self.xmin) & (xx <= self.xmax)
                    xl = xx.compress(condition).tolist()
                    xs = xl[:]
                    xs.sort()
                    if xl != xs:
                        sys.stdout.write(" ".join([
                            "WARNING: x coordinate not montonically increasing",
                            "- contour plot may not be what you expect. If it",
                            "looks odd, you can either adjust the map projection",
                            "region to be consistent with your data, or (if your",
                            "data is on a global lat/lon grid) use the shiftdata",
                            "method to adjust the data to be consistent with the",
                            "map projection region (see examples/shiftdata.py)"]))
                # mask for points more than one grid length outside projection limb.
                xx = ma.masked_where(x > 1.e20, x)
                yy = ma.masked_where(y > 1.e20, y)
                epsx = np.abs(xx[:,1:]-xx[:,0:-1]).max()
                epsy = np.abs(yy[1:,:]-yy[0:-1,:]).max()
                xymask = \
                np.logical_or(np.greater(x,self.xmax+epsx),np.greater(y,self.ymax+epsy))
                xymask = xymask + \
                np.logical_or(np.less(x,self.xmin-epsx),np.less(y,self.ymin-epsy))
                data = ma.asarray(data)
                # combine with data mask.
                mask = np.logical_or(ma.getmaskarray(data),xymask)
                data = ma.masked_array(data,mask=mask)
                CS = ax.contour(x,y,data,*args,**kwargs)
        finally:
            self._restore_hold(ax)
        # reset current active image (only if pyplot is imported).
        if plt and CS.get_array() is not None:
            plt.sci(CS)
        # set axes limits to fit map region.
        self.set_axes_limits(ax=ax)
        # clip to map limbs
        CS.collections,c = self._cliplimb(ax,CS.collections)
        return CS

    @_transform
    def contourf(self,x,y,data,*args,**kwargs):
        """
        Make a filled contour plot over the map
        (see matplotlib.pyplot.contourf documentation).

        If ``latlon`` keyword is set to True, x,y are intrepreted as
        longitude and latitude in degrees.  Data and longitudes are
        automatically shifted to match map projection region for cylindrical
        and pseudocylindrical projections, and x,y are transformed to map
        projection coordinates. If ``latlon`` is False (default), x and y
        are assumed to be map projection coordinates.

        If x or y are outside projection limb (i.e. they have values > 1.e20),
        the corresponing data elements will be masked.

        Extra keyword 'ax' can be used to override the default axis instance.

        If ``tri`` is set to ``True``, an unstructured grid is assumed
        (x,y,data must be 1-d) and matplotlib.pyplot.tricontourf is used.

        Other \*args and \**kwargs passed on to matplotlib.pyplot.contourf
        (or tricontourf if ``tri=True``).
        """
        ax, plt = self._ax_plt_from_kw(kwargs)
        self._save_use_hold(ax, kwargs)
        try:
            if kwargs.get('tri', False):
                import matplotlib.tri as tri
                # for unstructured grids, toss out points outside
                # projection limb (don't use those points in triangulation).
                if ma.isMA(data):
                    data = data.filled(fill_value=1.e30)
                    masked=True
                else:
                    masked=False
                mask = np.logical_or(x<1.e20,y<1.e20)
                x = np.compress(mask,x)
                y = np.compress(mask,y)
                data = np.compress(mask,data)
                if masked:
                    triang = tri.Triangulation(x, y)
                    z = data[triang.triangles]
                    mask = (z > 1.e20).sum(axis=-1)
                    triang.set_mask(mask)
                    CS = ax.tricontourf(triang,data,*args,**kwargs)
                else:
                    CS = ax.tricontourf(x,y,data,*args,**kwargs)
            else:
                # make sure x is monotonically increasing - if not,
                # print warning suggesting that the data be shifted in longitude
                # with the shiftgrid function.
                # only do this check for global projections.
                if self.projection in _cylproj + _pseudocyl:
                    xx = x[x.shape[0]//2,:]
                    condition = (xx >= self.xmin) & (xx <= self.xmax)
                    xl = xx.compress(condition).tolist()
                    xs = xl[:]
                    xs.sort()
                    if xl != xs:
                        sys.stdout.write(" ".join([
                            "WARNING: x coordinate not montonically increasing",
                            "- contour plot may not be what you expect. If it",
                            "looks odd, you can either adjust the map projection",
                            "region to be consistent with your data, or (if your",
                            "data is on a global lat/lon grid) use the shiftgrid",
                            "function to adjust the data to be consistent with the",
                            "map projection region (see examples/contour_demo.py)"]))
                # mask for points more than one grid length outside projection limb.
                xx = ma.masked_where(x > 1.e20, x)
                yy = ma.masked_where(y > 1.e20, y)
                if self.projection != 'omerc':
                    epsx = np.abs(xx[:,1:]-xx[:,0:-1]).max()
                    epsy = np.abs(yy[1:,:]-yy[0:-1,:]).max()
                else: # doesn't work for omerc (FIXME)
                    epsx = 0.; epsy = 0
                xymask = \
                np.logical_or(np.greater(x,self.xmax+epsx),np.greater(y,self.ymax+epsy))
                xymask = xymask + \
                np.logical_or(np.less(x,self.xmin-epsx),np.less(y,self.ymin-epsy))
                data = ma.asarray(data)
                # combine with data mask.
                mask = np.logical_or(ma.getmaskarray(data),xymask)
                data = ma.masked_array(data,mask=mask)
                CS = ax.contourf(x,y,data,*args,**kwargs)
        finally:
            self._restore_hold(ax)
        # reset current active image (only if pyplot is imported).
        if plt and CS.get_array() is not None:
            plt.sci(CS)
        # set axes limits to fit map region.
        self.set_axes_limits(ax=ax)
        # clip to map limbs
        CS.collections,c = self._cliplimb(ax,CS.collections)
        return CS

    @_transformuv
    def quiver(self, x, y, u, v, *args, **kwargs):
        """
        Make a vector plot (u, v) with arrows on the map.

        Arguments may be 1-D or 2-D arrays or sequences
        (see matplotlib.pyplot.quiver documentation for details).

        If ``latlon`` keyword is set to True, x,y are intrepreted as
        longitude and latitude in degrees.  Data and longitudes are
        automatically shifted to match map projection region for cylindrical
        and pseudocylindrical projections, and x,y are transformed to map
        projection coordinates. If ``latlon`` is False (default), x and y
        are assumed to be map projection coordinates.

        Extra keyword ``ax`` can be used to override the default axis instance.

        Other \*args and \**kwargs passed on to matplotlib.pyplot.quiver.
        """
        ax, plt = self._ax_plt_from_kw(kwargs)
        self._save_use_hold(ax, kwargs)
        try:
            ret =  ax.quiver(x,y,u,v,*args,**kwargs)
        finally:
            self._restore_hold(ax)
        if plt is not None and ret.get_array() is not None:
            plt.sci(ret)
        # set axes limits to fit map region.
        self.set_axes_limits(ax=ax)
        # clip to map limbs
        ret,c = self._cliplimb(ax,ret)
        return ret

    @_transformuv
    def streamplot(self, x, y, u, v, *args, **kwargs):
        """
        Draws streamlines of a vector flow.
        (see matplotlib.pyplot.streamplot documentation).

        If ``latlon`` keyword is set to True, x,y are intrepreted as
        longitude and latitude in degrees.  Data and longitudes are
        automatically shifted to match map projection region for cylindrical
        and pseudocylindrical projections, and x,y are transformed to map
        projection coordinates. If ``latlon`` is False (default), x and y
        are assumed to be map projection coordinates.

        Extra keyword ``ax`` can be used to override the default axis instance.

        Other \*args and \**kwargs passed on to matplotlib.pyplot.streamplot.
        """
        ax, plt = self._ax_plt_from_kw(kwargs)
        self._save_use_hold(ax, kwargs)
        try:
            ret =  ax.streamplot(x,y,u,v,*args,**kwargs)
        finally:
            self._restore_hold(ax)
        if plt is not None and ret.lines.get_array() is not None:
            plt.sci(ret.lines)
        # set axes limits to fit map region.
        self.set_axes_limits(ax=ax)
        # clip to map limbs
        ret.lines,c = self._cliplimb(ax,ret.lines)
        ret.arrows,c = self._cliplimb(ax,ret.arrows)
        # streamplot arrows not returned in matplotlib 1.1.1, so clip all
        # FancyArrow patches attached to axes instance.
        if c is not None:
            for p in ax.patches:
                if isinstance(p,FancyArrowPatch): p.set_clip_path(c)
        return ret

    @_transformuv
    def barbs(self, x, y, u, v, *args, **kwargs):
        """
        Make a wind barb plot (u, v) with on the map.
        (see matplotlib.pyplot.barbs documentation).

        If ``latlon`` keyword is set to True, x,y are intrepreted as
        longitude and latitude in degrees.  Data and longitudes are
        automatically shifted to match map projection region for cylindrical
        and pseudocylindrical projections, and x,y are transformed to map
        projection coordinates. If ``latlon`` is False (default), x and y
        are assumed to be map projection coordinates.

        Extra keyword ``ax`` can be used to override the default axis instance.

        Other \*args and \**kwargs passed on to matplotlib.pyplot.barbs

        Returns two matplotlib.axes.Barbs instances, one for the Northern
        Hemisphere and one for the Southern Hemisphere.
        """
        ax, plt = self._ax_plt_from_kw(kwargs)
        lons, lats = self(x, y, inverse=True)
        unh = ma.masked_where(lats <= 0, u)
        vnh = ma.masked_where(lats <= 0, v)
        ush = ma.masked_where(lats > 0, u)
        vsh = ma.masked_where(lats > 0, v)
        self._save_use_hold(ax, kwargs)
        try:
            retnh =  ax.barbs(x,y,unh,vnh,*args,**kwargs)
            kwargs['flip_barb']=True
            retsh =  ax.barbs(x,y,ush,vsh,*args,**kwargs)
        finally:
            self._restore_hold(ax)
        # Because there are two collections returned in general,
        # we can't set the current image...
        #if plt is not None and ret.get_array() is not None:
        #    plt.sci(retnh)
        # set axes limits to fit map region.
        self.set_axes_limits(ax=ax)
        # clip to map limbs
        retnh,c = self._cliplimb(ax,retnh)
        retsh,c = self._cliplimb(ax,retsh)

        return retnh,retsh

    def drawlsmask(self,land_color="0.8",ocean_color="w",lsmask=None,
                   lsmask_lons=None,lsmask_lats=None,lakes=True,resolution='l',grid=5,**kwargs):
        """
        Draw land-sea mask image.

        .. note::
         The land-sea mask image cannot be overlaid on top
         of other images, due to limitations in matplotlib image handling
         (you can't specify the zorder of an image).

        .. tabularcolumns:: |l|L|

        ==============   ====================================================
        Keywords         Description
        ==============   ====================================================
        land_color       desired land color (color name or rgba tuple).
                         Default gray ("0.8").
        ocean_color      desired water color (color name or rgba tuple).
                         Default white.
        lsmask           An array of 0's for ocean pixels, 1's for
                         land pixels and 2's for lake/pond pixels.
                         Default is None
                         (default 5-minute resolution land-sea mask is used).
        lakes            Plot lakes and ponds (Default True)
        lsmask_lons      1d array of longitudes for lsmask (ignored
                         if lsmask is None). Longitudes must be ordered
                         from -180 W eastward.
        lsmask_lats      1d array of latitudes for lsmask (ignored
                         if lsmask is None). Latitudes must be ordered
                         from -90 S northward.
        resolution       gshhs coastline resolution used to define land/sea
                         mask (default 'l', available 'c','l','i','h' or 'f')
        grid             land/sea mask grid spacing in minutes (Default 5;
                         10, 2.5 and 1.25 are also available).
        \**kwargs        extra keyword arguments passed on to
                         :meth:`imshow`
        ==============   ====================================================

        If any of the lsmask, lsmask_lons or lsmask_lats keywords are not
        set, the built in GSHHS land-sea mask datasets are used.

        Extra keyword ``ax`` can be used to override the default axis instance.

        returns a matplotlib.image.AxesImage instance.
        """
        # convert land and water colors to integer rgba tuples with
        # values between 0 and 255.
        from matplotlib.colors import ColorConverter
        c = ColorConverter()
        # if conversion fails, assume it's because the color
        # given is already an rgba tuple with values between 0 and 255.
        try:
            cl = c.to_rgba(land_color)
            rgba_land = tuple([int(255*x) for x in cl])
        except:
            rgba_land = land_color
        try:
            co = c.to_rgba(ocean_color)
            rgba_ocean = tuple([int(255*x) for x in co])
        except:
            rgba_ocean = ocean_color
        # look for axes instance (as keyword, an instance variable
        # or from plt.gca().
        ax = kwargs.pop('ax', None) or self._check_ax()
        # Clear saved lsmask if new lsmask is passed
        if lsmask is not None or lsmask_lons is not None \
                or lsmask_lats is not None:
            # Make sure passed lsmask is not the same as cached mask
            if lsmask is not self.lsmask:
                self.lsmask = None
        # if lsmask,lsmask_lons,lsmask_lats keywords not given,
        # read default land-sea mask in from file.
        if lsmask is None or lsmask_lons is None or lsmask_lats is None:
            # if lsmask instance variable already set, data already
            # read in.
            if self.lsmask is None:
                # read in land/sea mask.
                lsmask_lons, lsmask_lats, lsmask =\
                _readlsmask(lakes=lakes,resolution=resolution,grid=grid)
                # instance variable lsmask is set on first invocation,
                # it contains the land-sea mask interpolated to the native
                # projection grid.  Further calls to drawlsmask will not
                # redo the interpolation (unless a new land-sea mask is passed
                # in via the lsmask, lsmask_lons, lsmask_lats keywords).

                # is it a cylindrical projection whose limits lie
                # outside the limits of the image?
                cylproj =  self.projection in _cylproj and \
                          (self.urcrnrlon > lsmask_lons[-1] or \
                           self.llcrnrlon < lsmask_lons[0])
                if cylproj:
                    # stack grids side-by-side (in longitiudinal direction), so
                    # any range of longitudes may be plotted on a world map.
                    # in versions of NumPy later than 1.10.0, concatenate will
                    # not stack these arrays as expected. If axis 1 is outside
                    # the dimensions of the array, concatenate will now raise
                    # an IndexError. Using hstack instead.
                    lsmask_lons = \
                            np.hstack((lsmask_lons,lsmask_lons[1:] + 360))
                    lsmask = \
                            np.hstack((lsmask,lsmask[:,1:]))
        else:
            if lakes: lsmask = np.where(lsmask==2,np.array(0,np.uint8),lsmask)

        # transform mask to nx x ny regularly spaced native projection grid
        # nx and ny chosen to have roughly the same horizontal
        # resolution as mask.
        if self.lsmask is None:
            nlons = len(lsmask_lons)
            nlats = len(lsmask_lats)
            if self.projection == 'cyl':
                dx = lsmask_lons[1]-lsmask_lons[0]
            else:
                dx = (np.pi/180.)*(lsmask_lons[1]-lsmask_lons[0])*self.rmajor
            nx = int((self.xmax-self.xmin)/dx)+1; ny = int((self.ymax-self.ymin)/dx)+1
        # interpolate rgba values from proj='cyl' (geographic coords)
        # to a rectangular map projection grid.
            mask,x,y = self.transform_scalar(lsmask,lsmask_lons,\
                       lsmask_lats,nx,ny,returnxy=True,order=0,masked=255)
            lsmask_lats.dtype
            # for these projections, points outside the projection
            # limb have to be set to transparent manually.
            if self.projection in _pseudocyl:
                lons, lats = self(x, y, inverse=True)
                lon_0 = self.projparams['lon_0']
                lats = lats[:,nx//2]
                lons1 = (lon_0+180.)*np.ones(lons.shape[0],np.float64)
                lons2 = (lon_0-180.)*np.ones(lons.shape[0],np.float64)
                xmax,ytmp = self(lons1,lats)
                xmin,ytmp = self(lons2,lats)
                for j in range(lats.shape[0]):
                    xx = x[j,:]
                    mask[j,:]=np.where(np.logical_or(xx<xmin[j],xx>xmax[j]),\
                                        255,mask[j,:])
            self.lsmask = mask
        ny, nx = self.lsmask.shape
        rgba = np.ones((ny,nx,4),np.uint8)
        rgba_land = np.array(rgba_land,np.uint8)
        rgba_ocean = np.array(rgba_ocean,np.uint8)
        for k in range(4):
            rgba[:,:,k] = np.where(self.lsmask,rgba_land[k],rgba_ocean[k])
        # make points outside projection limb transparent.
        rgba[:,:,3] = np.where(self.lsmask==255,0,rgba[:,:,3])
        # plot mask as rgba image.
        im = self.imshow(rgba,interpolation='nearest',ax=ax,**kwargs)
        # clip to map limbs.
        im,c = self._cliplimb(ax,im)
        return im

    def bluemarble(self,ax=None,scale=None,**kwargs):
        """
        display blue marble image (from http://visibleearth.nasa.gov)
        as map background.
        Default image size is 5400x2700, which can be quite slow and
        use quite a bit of memory.  The ``scale`` keyword can be used
        to downsample the image (``scale=0.5`` downsamples to 2700x1350).

        \**kwargs passed on to :meth:`imshow`.

        returns a matplotlib.image.AxesImage instance.
        """
        if ax is not None:
            return self.warpimage(image='bluemarble',ax=ax,scale=scale,**kwargs)
        else:
            return self.warpimage(image='bluemarble',scale=scale,**kwargs)

    def shadedrelief(self,ax=None,scale=None,**kwargs):
        """
        display shaded relief image (from http://www.shadedrelief.com)
        as map background.
        Default image size is 10800x5400, which can be quite slow and
        use quite a bit of memory.  The ``scale`` keyword can be used
        to downsample the image (``scale=0.5`` downsamples to 5400x2700).

        \**kwargs passed on to :meth:`imshow`.

        returns a matplotlib.image.AxesImage instance.
        """
        if ax is not None:
            return self.warpimage(image='shadedrelief',ax=ax,scale=scale,**kwargs)
        else:
            return self.warpimage(image='shadedrelief',scale=scale,**kwargs)

    def etopo(self,ax=None,scale=None,**kwargs):
        """
        display etopo relief image (from
        http://www.ngdc.noaa.gov/mgg/global/global.html)
        as map background.
        Default image size is 5400x2700, which can be quite slow and
        use quite a bit of memory.  The ``scale`` keyword can be used
        to downsample the image (``scale=0.5`` downsamples to 5400x2700).

        \**kwargs passed on to :meth:`imshow`.

        returns a matplotlib.image.AxesImage instance.
        """
        if ax is not None:
            return self.warpimage(image='etopo',ax=ax,scale=scale,**kwargs)
        else:
            return self.warpimage(image='etopo',scale=scale,**kwargs)

    def warpimage(self,image="bluemarble",scale=None,**kwargs):
        """
        Display an image (filename given by ``image`` keyword) as a map background.
        If image is a URL (starts with 'http'), it is downloaded to a temp
        file using urllib.urlretrieve.

        Default (if ``image`` not specified) is to display
        'blue marble next generation' image from http://visibleearth.nasa.gov/.

        Specified image must have pixels covering the whole globe in a regular
        lat/lon grid, starting and -180W and the South Pole.
        Works with the global images from
        http://earthobservatory.nasa.gov/Features/BlueMarble/BlueMarble_monthlies.php.

        The ``scale`` keyword can be used to downsample (rescale) the image.
        Values less than 1.0 will speed things up at the expense of image
        resolution.

        Extra keyword ``ax`` can be used to override the default axis instance.

        \**kwargs passed on to :meth:`imshow`.

        returns a matplotlib.image.AxesImage instance.
        """

        # fix PIL import on some versions of OSX and scipy
        try:
            from PIL import Image
        except ImportError:
            try:
                import Image
            except ImportError:
                raise ImportError("warpimage method requires PIL "
                                  "(http://pillow.readthedocs.io)")

        from matplotlib.image import pil_to_array
        if self.celestial:
            raise ValueError("warpimage does not work in celestial coordinates")
        ax = kwargs.pop('ax', None) or self._check_ax()
        # default image file is blue marble next generation
        # from NASA (http://visibleearth.nasa.gov).
        if image == "bluemarble":
            file = os.path.join(basemap_datadir,'bmng.jpg')
        # display shaded relief image (from
        # http://www.shadedreliefdata.com)
        elif image == "shadedrelief":
            file = os.path.join(basemap_datadir,'shadedrelief.jpg')
        # display etopo image (from
        # http://www.ngdc.noaa.gov/mgg/image/globalimages.html)
        elif image == "etopo":
            file = os.path.join(basemap_datadir,'etopo1.jpg')
        else:
            file = image
        # if image is same as previous invocation, used cached data.
        # if not, regenerate rgba data.
        if not hasattr(self,'_bm_file') or self._bm_file != file:
            newfile = True
        else:
            newfile = False
        if file.startswith('http'):
            self._bm_file, headers = urlretrieve(file)
        else:
            self._bm_file = file
        # bmproj is True if map projection region is same as
        # image region.
        bmproj = self.projection == 'cyl' and \
                 self.llcrnrlon == -180 and self.urcrnrlon == 180 and \
                 self.llcrnrlat == -90 and self.urcrnrlat == 90
        # read in jpeg image to rgba array of normalized floats.
        if not hasattr(self,'_bm_rgba') or newfile:
            pilImage = Image.open(self._bm_file)
            if scale is not None:
                w, h = pilImage.size
                width = int(np.round(w*scale))
                height = int(np.round(h*scale))
                pilImage = pilImage.resize((width,height),Image.LANCZOS)
<<<<<<< HEAD
            # orientation of arrays returned by pil_to_array changed in
            # matplotlib 1.2 (https://github.com/matplotlib/matplotlib/pull/616)
            self._bm_rgba = pil_to_array(pilImage)[::-1,:]
=======
            if _matplotlib_version >= '1.2':
                # orientation of arrays returned by pil_to_array
                # changed (https://github.com/matplotlib/matplotlib/pull/616)
                self._bm_rgba = pil_to_array(pilImage)[::-1,:]
            else:
                self._bm_rgba = pil_to_array(pilImage)
>>>>>>> d42510de
            # define lat/lon grid that image spans.
            nlons = self._bm_rgba.shape[1]; nlats = self._bm_rgba.shape[0]
            delta = 360./float(nlons)
            self._bm_lons = np.arange(-180.+0.5*delta,180.,delta)
            self._bm_lats = np.arange(-90.+0.5*delta,90.,delta)
            # is it a cylindrical projection whose limits lie
            # outside the limits of the image?
            cylproj =  self.projection in _cylproj and \
                      (self.urcrnrlon > self._bm_lons[-1] or \
                       self.llcrnrlon < self._bm_lons[0])
            # if pil_to_array returns a 2D array, it's a grayscale image.
            # create an RGB image, with R==G==B.
            if self._bm_rgba.ndim == 2:
                tmp = np.empty(self._bm_rgba.shape+(3,),np.uint8)
                for k in range(3):
                    tmp[:,:,k] = self._bm_rgba
                self._bm_rgba = tmp
            if cylproj and not bmproj:
                # stack grids side-by-side (in longitiudinal direction), so
                # any range of longitudes may be plotted on a world map.
                self._bm_lons = \
                np.concatenate((self._bm_lons,self._bm_lons+360),0)
                self._bm_rgba = \
                np.concatenate((self._bm_rgba,self._bm_rgba),1)
            # convert to normalized floats.
            self._bm_rgba = self._bm_rgba.astype(np.float32)/255.
        if not bmproj: # interpolation necessary.
            if newfile or not hasattr(self,'_bm_rgba_warped'):
                # transform to nx x ny regularly spaced native
                # projection grid.
                # nx and ny chosen to have roughly the
                # same horizontal res as original image.
                if self.projection != 'cyl':
                    dx = 2.*np.pi*self.rmajor/float(nlons)
                    nx = int((self.xmax-self.xmin)/dx)+1
                    ny = int((self.ymax-self.ymin)/dx)+1
                else:
                    dx = 360./float(nlons)
                    nx = int((self.urcrnrlon-self.llcrnrlon)/dx)+1
                    ny = int((self.urcrnrlat-self.llcrnrlat)/dx)+1
                self._bm_rgba_warped = np.ones((ny,nx,4),np.float64)
                # interpolate rgba values from geographic coords (proj='cyl')
                # to map projection coords.
                # if masked=True, values outside of
                # projection limb will be masked.
                for k in range(self._bm_rgba.shape[2]):
                    self._bm_rgba_warped[:,:,k],x,y = \
                    self.transform_scalar(self._bm_rgba[:,:,k],\
                    self._bm_lons,self._bm_lats,nx,ny,returnxy=True)
                # for ortho,geos mask pixels outside projection limb.
                if self.projection in ['geos','ortho','nsper'] or \
                   (self.projection == 'aeqd' and self._fulldisk):
                    lonsr,latsr = self(x,y,inverse=True)
                    mask = ma.zeros((ny,nx,4),np.int8)
                    mask[:,:,0] = np.logical_or(lonsr>1.e20,latsr>1.e30)
                    for k in range(1,4):
                        mask[:,:,k] = mask[:,:,0]
                    self._bm_rgba_warped = \
                    ma.masked_array(self._bm_rgba_warped,mask=mask)
                    # make points outside projection limb transparent.
                    self._bm_rgba_warped = self._bm_rgba_warped.filled(0.)
                # treat pseudo-cyl projections such as mollweide, robinson and sinusoidal.
                elif self.projection in _pseudocyl and \
                     self.projection != 'hammer':
                    lonsr,latsr = self(x,y,inverse=True)
                    mask = ma.zeros((ny,nx,4),np.int8)
                    lon_0 = self.projparams['lon_0']
                    lonright = lon_0+180.
                    lonleft = lon_0-180.
                    x1 = np.array(ny*[0.5*(self.xmax + self.xmin)],np.float)
                    y1 = np.linspace(self.ymin, self.ymax, ny)
                    lons1, lats1 = self(x1,y1,inverse=True)
                    lats1 = np.where(lats1 < -89.999999, -89.999999, lats1)
                    lats1 = np.where(lats1 > 89.999999, 89.999999, lats1)
                    for j,lat in enumerate(lats1):
                        xmax,ymax = self(lonright,lat)
                        xmin,ymin = self(lonleft,lat)
                        mask[j,:,0] = np.logical_or(x[j,:]>xmax,x[j,:]<xmin)
                    for k in range(1,4):
                        mask[:,:,k] = mask[:,:,0]
                    self._bm_rgba_warped = \
                    ma.masked_array(self._bm_rgba_warped,mask=mask)
                    # make points outside projection limb transparent.
                    # FIXME: Probably not needed anymore
                    self._bm_rgba_warped = self._bm_rgba_warped.filled(0.)
            # plot warped rgba image.
            im = self.imshow(self._bm_rgba_warped,ax=ax,**kwargs)
            # for hammer projection, use clip path defined by
            # projection limb (patch created in drawmapboundary).
            # FIXME: Is this now redundant?
            if self.projection == 'hammer':
                if not self._mapboundarydrawn:
                    self.drawmapboundary(color='none',linewidth=None)
                im.set_clip_path(self._mapboundarydrawn)
        else:
            # bmproj True, no interpolation necessary.
            im = self.imshow(self._bm_rgba,ax=ax,**kwargs)
        # clip to map limbs
        im,c = self._cliplimb(ax,im)
        return im

    def arcgisimage(self,server='http://server.arcgisonline.com/ArcGIS',\
                 service='World_Imagery',xpixels=400,ypixels=None,\
                 dpi=96,cachedir=None,verbose=False,**kwargs):
        """
        Retrieve an image using the ArcGIS Server REST API and display it on
        the map. In order to use this method, the Basemap instance must be
        created using the ``epsg`` keyword to define the map projection, unless
        the ``cyl`` projection is used (in which case the epsg code 4326 is
        assumed).

        .. tabularcolumns:: |l|L|

        ==============   ====================================================
        Keywords         Description
        ==============   ====================================================
        server           web map server URL (default
                         http://server.arcgisonline.com/ArcGIS).
        service          service (image type) hosted on server (default
                         'World_Imagery', which is NASA 'Blue Marble'
                         image).
        xpixels          requested number of image pixels in x-direction
                         (default 400).
        ypixels          requested number of image pixels in y-direction.
                         Default (None) is to infer the number from
                         from xpixels and the aspect ratio of the
                         map projection region.
        dpi              The device resolution of the exported image (dots per
                         inch, default 96).
        cachedir         An optional directory to use as cache folder for the retrieved images.
        verbose          if True, print URL used to retrieve image (default
                         False).
        ==============   ====================================================

        Extra keyword ``ax`` can be used to override the default axis instance.

        returns a matplotlib.image.AxesImage instance.
        """

        # fix PIL import on some versions of OSX and scipy
        try:
            from PIL import Image
        except ImportError:
            try:
                import Image
            except ImportError:
                raise ImportError("arcgisimage method requires PIL "
                                  "(http://pillow.readthedocs.io)")

        if not hasattr(self,'epsg'):
            raise ValueError("the Basemap instance must be created using "
                             "an EPSG code (http://spatialreference.org) "
                             "in order to use the wmsmap method")
        ax = kwargs.pop('ax', None) or self._check_ax()
        # find the x,y values at the corner points.
        p = pyproj.Proj(init="epsg:%s" % self.epsg, preserve_units=True)
        xmin,ymin = p(self.llcrnrlon,self.llcrnrlat)
        xmax,ymax = p(self.urcrnrlon,self.urcrnrlat)
        if self.projection in _cylproj:
            Dateline =\
            _geoslib.Point(self(180.,0.5*(self.llcrnrlat+self.urcrnrlat)))
            hasDateline = Dateline.within(self._boundarypolyxy)
            if hasDateline:
                raise ValueError("arcgisimage cannot handle images that cross "
                                 "the dateline for cylindrical projections")
        # ypixels not given, find by scaling xpixels by the map aspect ratio.
        if ypixels is None:
            ypixels = int(self.aspect*xpixels)
        # construct a URL using the ArcGIS Server REST API.
        basemap_url = \
"%s/rest/services/%s/MapServer/export?\
bbox=%s,%s,%s,%s&\
bboxSR=%s&\
imageSR=%s&\
size=%s,%s&\
dpi=%s&\
format=png32&\
transparent=true&\
f=image" %\
(server,service,xmin,ymin,xmax,ymax,self.epsg,self.epsg,xpixels,ypixels,dpi)
        # print URL?
        if verbose: print(basemap_url)

        if cachedir != None:
            # Generate a filename for the cached file.
            filename = "%s-bbox-%s-%s-%s-%s-bboxsr%s-imagesr%s-size-%s-%s-dpi%s.png" %\
            (service,xmin,ymin,xmax,ymax,self.epsg,self.epsg,xpixels,ypixels,dpi)

             # Check if the cache directory exists, if not create it.
            if not os.path.exists(cachedir):
                os.makedirs(cachedir)

            # Check if the image is already in the cachedir folder.
            cache_path = cachedir + filename

            if os.path.isfile(cache_path):
                print('Image already in cache')
                img = Image.open(cache_path)
                return basemap.imshow(img, ax=ax, origin='upper')
            else:
                # Retrieve and save image
                img = Image.open(urlopen(basemap_url))
                img.save(cache_path)
        else:
            img = Image.open(urlopen(basemap_url))

        # return AxesImage instance.
        return self.imshow(img, ax=ax, origin='upper')

    def wmsimage(self,server,\
                 xpixels=400,ypixels=None,\
                 format='png',alpha=None,verbose=False,**kwargs):
        """
        Retrieve an image using from a WMS server using the
        Open Geospatial Consortium (OGC) standard interface
        and display on the map. Requires OWSLib
        (http://pypi.python.org/pypi/OWSLib).
        In order to use this method, the Basemap instance must be
        created using the ``epsg`` keyword to define the map projection, unless
        the ``cyl`` projection is used (in which case the epsg code 4326 is
        assumed).

        .. tabularcolumns:: |l|L|

        ==============   ====================================================
        Keywords         Description
        ==============   ====================================================
        server           WMS server URL.
        xpixels          requested number of image pixels in x-direction
                         (default 400).
        ypixels          requested number of image pixels in y-direction.
                         Default (None) is to infer the number from
                         from xpixels and the aspect ratio of the
                         map projection region.
        format           desired image format (default 'png')
        alpha            The alpha blending value,
                         between 0 (transparent) and 1 (opaque) (default None)
        verbose          if True, print WMS server info (default
                         False).
        \**kwargs        extra keyword arguments passed on to
                         OWSLib.wms.WebMapService.getmap.
        ==============   ====================================================

        Extra keyword ``ax`` can be used to override the default axis instance.

        returns a matplotlib.image.AxesImage instance.
        """
        try:
            from owslib.wms import WebMapService
        except ImportError:
            raise ImportError('OWSLib required to use wmsimage method')
        import io
        ax = kwargs.pop('ax', None) or self._check_ax()
        if not hasattr(self,'epsg'):
            raise ValueError("the Basemap instance must be created using "
                             "an EPSG code (http://spatialreference.org) "
                             "in order to use the wmsmap method")
        if 'layers' not in kwargs:
            raise ValueError('no layers specified')
        # find the x,y values at the corner points.
        p = pyproj.Proj(init="epsg:%s" % self.epsg, preserve_units=True)
        xmin,ymin = p(self.llcrnrlon,self.llcrnrlat)
        xmax,ymax = p(self.urcrnrlon,self.urcrnrlat)
        if self.projection in _cylproj:
            Dateline =\
            _geoslib.Point(self(180.,0.5*(self.llcrnrlat+self.urcrnrlat)))
            hasDateline = Dateline.within(self._boundarypolyxy)
            if hasDateline:
                raise ValueError("wmsimage cannot handle images that cross "
                                 "the dateline for cylindrical projections")
        if self.projection == 'cyl':
            xmin = (180./np.pi)*xmin; xmax = (180./np.pi)*xmax
            ymin = (180./np.pi)*ymin; ymax = (180./np.pi)*ymax
        # ypixels not given, find by scaling xpixels by the map aspect ratio.
        if ypixels is None:
            ypixels = int(self.aspect*xpixels)
        if verbose: print(server)
        wms = WebMapService(server)
        if verbose:
            print('id: %s, version: %s' %
            (wms.identification.type,wms.identification.version))
            print('title: %s, abstract: %s' %
            (wms.identification.title,wms.identification.abstract))
            print('available layers:')
            print(list(wms.contents))
            print('projection options:')
            print(wms[kwargs['layers'][0]].crsOptions)
        # remove keys from kwargs that are over-ridden
        for k in ['format','bbox','service','size','srs']:
            if 'format' in kwargs: del kwargs['format']
        img = wms.getmap(service='wms',bbox=(xmin,ymin,xmax,ymax),
                         size=(xpixels,ypixels),format='image/%s'%format,
                         srs='EPSG:%s' % self.epsg, **kwargs)
        # return AxesImage instance.
        # this works for png and jpeg.
        return self.imshow(imread(io.BytesIO(img.read()),
                           format=format),origin='upper',alpha=alpha,ax=ax)

    def drawmapscale(self,lon,lat,lon0,lat0,length,barstyle='simple',\
                     units='km',fontsize=9,yoffset=None,labelstyle='simple',\
                     fontcolor='k',fillcolor1='w',fillcolor2='k',ax=None,\
                     format='%d',zorder=None,linecolor=None,linewidth=None):
        """
        Draw a map scale at ``lon,lat`` of length ``length``
        representing distance in the map
        projection coordinates at ``lon0,lat0``.

        .. tabularcolumns:: |l|L|

        ==============   ====================================================
        Keywords         Description
        ==============   ====================================================
        units            the units of the length argument (Default km).
        barstyle         ``simple`` or ``fancy`` (roughly corresponding
                         to the styles provided by Generic Mapping Tools).
                         Default ``simple``.
        fontsize         for map scale annotations, default 9.
        fontcolor            for map scale annotations, default black.
        labelstyle       ``simple`` (default) or ``fancy``.  For
                         ``fancy`` the map scale factor (ratio betwee
                         the actual distance and map projection distance
                         at lon0,lat0) and the value of lon0,lat0 are also
                         displayed on the top of the scale bar. For
                         ``simple``, just the units are display on top
                         and the distance below the scale bar.
                         If equal to False, plot an empty label.
        format           a string formatter to format numeric values
        yoffset          yoffset controls how tall the scale bar is,
                         and how far the annotations are offset from the
                         scale bar.  Default is 0.02 times the height of
                         the map (0.02*(self.ymax-self.ymin)).
        fillcolor1(2)    colors of the alternating filled regions
                         (default white and black).  Only relevant for
                         'fancy' barstyle.
        zorder           sets the zorder for the map scale.
        linecolor        sets the color of the scale, by default, fontcolor
                         is used
        linewidth        linewidth for scale and ticks
        ==============   ====================================================

        Extra keyword ``ax`` can be used to override the default axis instance.
        """
        # get current axes instance (if none specified).
        ax = ax or self._check_ax()
        # not valid for cylindrical projection
        if self.projection == 'cyl':
            raise ValueError("cannot draw map scale for projection='cyl'")
        # convert length to meters
        lenlab = length
        if units == 'km':
            length = length*1000
        elif units == 'mi':
            length = length*1609.344
        elif units == 'nmi':
            length = length*1852
        elif units == 'ft':
            length = length*0.3048
        elif units != 'm':
            raise KeyError("units must be 'm' (meters), 'km' (kilometers), "
                           "'mi' (miles), 'nmi' (nautical miles), or 'ft' (feet)")
        # reference point and center of scale.
        x0,y0 = self(lon0,lat0)
        xc,yc = self(lon,lat)
        # make sure lon_0 between -180 and 180
        lon_0 = ((lon0+360) % 360) - 360
        if lat0>0:
            if lon>0:
                lonlatstr = u'%g\N{DEGREE SIGN}N, %g\N{DEGREE SIGN}E' % (lat0,lon_0)
            elif lon<0:
                lonlatstr = u'%g\N{DEGREE SIGN}N, %g\N{DEGREE SIGN}W' % (lat0,lon_0)
            else:
                lonlatstr = u'%g\N{DEGREE SIGN}, %g\N{DEGREE SIGN}W' % (lat0,lon_0)
        else:
            if lon>0:
                lonlatstr = u'%g\N{DEGREE SIGN}S, %g\N{DEGREE SIGN}E' % (lat0,lon_0)
            elif lon<0:
                lonlatstr = u'%g\N{DEGREE SIGN}S, %g\N{DEGREE SIGN}W' % (lat0,lon_0)
            else:
                lonlatstr = u'%g\N{DEGREE SIGN}S, %g\N{DEGREE SIGN}' % (lat0,lon_0)
        # left edge of scale
        lon1,lat1 = self(x0-length/2,y0,inverse=True)
        x1,y1 = self(lon1,lat1)
        # right edge of scale
        lon4,lat4 = self(x0+length/2,y0,inverse=True)
        x4,y4 = self(lon4,lat4)
        x1 = x1-x0+xc; y1 = y1-y0+yc
        x4 = x4-x0+xc; y4 = y4-y0+yc
        if x1 > 1.e20 or x4 > 1.e20 or y1 > 1.e20 or y4 > 1.e20:
            raise ValueError("scale bar positioned outside projection limb")
        # scale factor for true distance
        gc = pyproj.Geod(a=self.rmajor,b=self.rminor)
        az12,az21,dist = gc.inv(lon1,lat1,lon4,lat4)
        scalefact = dist/length
        # label to put on top of scale bar.
        if labelstyle=='simple':
            labelstr = units
        elif labelstyle == 'fancy':
            labelstr = units+" (scale factor %4.2f at %s)"%(scalefact,lonlatstr)
        elif labelstyle == False:
            labelstr = ''
        else:
            raise KeyError("labelstyle must be 'simple' or 'fancy'")
        # default y offset is 2 percent of map height.
        if yoffset is None: yoffset = 0.02*(self.ymax-self.ymin)
        rets = [] # will hold all plot objects generated.
        # set linecolor
        if linecolor is None:
            linecolor = fontcolor
        # 'fancy' style
        if barstyle == 'fancy':
            #we need 5 sets of x coordinates (in map units)
            #quarter scale
            lon2,lat2 = self(x0-length/4,y0,inverse=True)
            x2,y2 = self(lon2,lat2)
            x2 = x2-x0+xc; y2 = y2-y0+yc
            #three quarter scale
            lon3,lat3 = self(x0+length/4,y0,inverse=True)
            x3,y3 = self(lon3,lat3)
            x3 = x3-x0+xc; y3 = y3-y0+yc
            #plot top line
            ytop = yc+yoffset/2
            ybottom = yc-yoffset/2
            ytick = ybottom - yoffset/2
            ytext = ytick - yoffset/2
            rets.append(self.plot([x1,x4],[ytop,ytop],color=linecolor, linewidth=linewidth)[0])
            #plot bottom line
            rets.append(self.plot([x1,x4],[ybottom,ybottom],color=linecolor, linewidth=linewidth)[0])
            #plot left edge
            rets.append(self.plot([x1,x1],[ybottom,ytop],color=linecolor, linewidth=linewidth)[0])
            #plot right edge
            rets.append(self.plot([x4,x4],[ybottom,ytop],color=linecolor, linewidth=linewidth)[0])
            #make a filled black box from left edge to 1/4 way across
            rets.append(ax.fill([x1,x2,x2,x1,x1],[ytop,ytop,ybottom,ybottom,ytop],\
                        ec=fontcolor,fc=fillcolor1)[0])
            #make a filled white box from 1/4 way across to 1/2 way across
            rets.append(ax.fill([x2,xc,xc,x2,x2],[ytop,ytop,ybottom,ybottom,ytop],\
                        ec=fontcolor,fc=fillcolor2)[0])
            #make a filled white box from 1/2 way across to 3/4 way across
            rets.append(ax.fill([xc,x3,x3,xc,xc],[ytop,ytop,ybottom,ybottom,ytop],\
                        ec=fontcolor,fc=fillcolor1)[0])
            #make a filled white box from 3/4 way across to end
            rets.append(ax.fill([x3,x4,x4,x3,x3],[ytop,ytop,ybottom,ybottom,ytop],\
                        ec=fontcolor,fc=fillcolor2)[0])
            #plot 3 tick marks at left edge, center, and right edge
            rets.append(self.plot([x1,x1],[ytick,ybottom],color=linecolor, linewidth=linewidth)[0])
            rets.append(self.plot([xc,xc],[ytick,ybottom],color=linecolor, linewidth=linewidth)[0])
            rets.append(self.plot([x4,x4],[ytick,ybottom],color=linecolor, linewidth=linewidth)[0])
            #label 3 tick marks
            rets.append(ax.text(x1,ytext,format % (0),\
            horizontalalignment='center',\
            verticalalignment='top',\
            fontsize=fontsize,color=fontcolor))
            rets.append(ax.text(xc,ytext,format % (0.5*lenlab),\
            horizontalalignment='center',\
            verticalalignment='top',\
            fontsize=fontsize,color=fontcolor))
            rets.append(ax.text(x4,ytext,format % (lenlab),\
            horizontalalignment='center',\
            verticalalignment='top',\
            fontsize=fontsize,color=fontcolor))
            #put units, scale factor on top
            rets.append(ax.text(xc,ytop+yoffset/2,labelstr,\
            horizontalalignment='center',\
            verticalalignment='bottom',\
            fontsize=fontsize,color=fontcolor))
        # 'simple' style
        elif barstyle == 'simple':
            rets.append(self.plot([x1,x4],[yc,yc],color=linecolor, linewidth=linewidth)[0])
            rets.append(self.plot([x1,x1],[yc-yoffset,yc+yoffset],color=linecolor, linewidth=linewidth)[0])
            rets.append(self.plot([x4,x4],[yc-yoffset,yc+yoffset],color=linecolor, linewidth=linewidth)[0])
            rets.append(ax.text(xc,yc-yoffset,format % lenlab,\
            verticalalignment='top',horizontalalignment='center',\
            fontsize=fontsize,color=fontcolor))
            #put units, scale factor on top
            rets.append(ax.text(xc,yc+yoffset,labelstr,\
            horizontalalignment='center',\
            verticalalignment='bottom',\
            fontsize=fontsize,color=fontcolor))
        else:
            raise KeyError("barstyle must be 'simple' or 'fancy'")
        if zorder is not None:
            for ret in rets:
                try:
                    ret.set_zorder(zorder)
                except:
                    pass
        return rets

    def colorbar(self,mappable=None,location='right',size="5%",pad='2%',fig=None,ax=None,**kwargs):
        """
        Add colorbar to axes associated with a map.
        The colorbar axes instance is created using the axes_grid toolkit.

        .. tabularcolumns:: |l|L|

        ==============   ====================================================
        Keywords         Description
        ==============   ====================================================
        mappable         the Image, ContourSet, etc. to which the colorbar
                         applies.  Default None, matplotlib.pyplot.gci() is
                         used to retrieve the current image mappable.
        location         where to put colorbar ('top','bottom','left','right')
                         Default 'right'.
        size             width of colorbar axes (string 'N%', where N is
                         an integer describing the fractional width of the parent
                         axes). Default '5%'.
        pad              Padding between parent axes and colorbar axes in
                         same units as size. Default '2%'.
        fig              Figure instance the map axes instance is associated
                         with. Default None, and matplotlib.pyplot.gcf() is used
                         to retrieve the current active figure instance.
        ax               The axes instance which the colorbar will be
                         associated with.  Default None, searches for self.ax,
                         and if None uses matplotlib.pyplot.gca().
        \**kwargs        extra keyword arguments passed on to
                         colorbar method of the figure instance.
        ==============   ====================================================

        Returns a matplotlib colorbar instance.
        """
        # get current axes instance (if none specified).
        ax = ax or self._check_ax()
        # get current figure instance (if none specified).
        if fig is None or mappable is None:
            import matplotlib.pyplot as plt
        if fig is None:
            fig = plt.gcf()
        # get current mappable if none specified.
        if mappable is None:
            mappable = plt.gci()
        # create colorbar axes uses axes_grid toolkit.
        divider = make_axes_locatable(ax)
        if location in ['left','right']:
            orientation = 'vertical'
        elif location in ['top','bottom']:
            orientation = 'horizontal'
        else:
            raise ValueError('location must be top,bottom,left or right')
        cax = divider.append_axes(location, size=size, pad=pad)
        # create colorbar.
        cb = fig.colorbar(mappable,orientation=orientation,cax=cax,**kwargs)
        fig.sca(ax) # reset parent axes as current axes.
        return cb

    def nightshade(self,date,color="k",delta=0.25,alpha=0.5,ax=None,zorder=2):
        """
        Shade the regions of the map that are in darkness at the time
        specifed by ``date``.  ``date`` is a datetime instance,
        assumed to be UTC.

        .. tabularcolumns:: |l|L|

        ==============   ====================================================
        Keywords         Description
        ==============   ====================================================
        color            color to shade night regions (default black).
        delta            day/night terminator is computed with a
                         a resolution of ``delta`` degrees (default 0.25).
        alpha            alpha transparency for shading (default 0.5, so
                         map background shows through).
        zorder           zorder for shading (default 2).
        ==============   ====================================================

        Extra keyword ``ax`` can be used to override the default axis instance.

        returns a matplotlib.contour.ContourSet instance.
        """
        from .solar import daynight_grid
        # make sure date is UTC, or naive with repect to time zones
        if date.utcoffset():
            raise ValueError('datetime instance must be UTC, not {0}'.format(date.tzname()))
        # get current axes instance (if none specified).
        ax = ax or self._check_ax()
        # create grid of day=0, night=1
        lons,lats,daynight = daynight_grid(date,delta,self.lonmin,self.lonmax)
        x,y = self(lons,lats)
        # contour the day-night grid, coloring the night area
        # with the specified color and transparency.
        CS = self.contourf(x,y,daynight,1,colors=[color],alpha=alpha,ax=ax)
        # set zorder on ContourSet collections show night shading
        # is on top.
        for c in CS.collections:
            c.set_zorder(zorder)
        # clip to map limbs
        CS.collections,c = self._cliplimb(ax,CS.collections)
        return CS

    def _check_ax(self):
        """
        Returns the axis on which to draw.
        Returns self.ax, or if self.ax=None returns plt.gca().
        """
        if self.ax is None:
            try:
                ax = plt.gca()
            except:
                import matplotlib.pyplot as plt
                ax = plt.gca()
            # associate an axes instance with this Basemap instance
            # the first time this method is called.
            #self.ax = ax
        else:
            ax = self.ax
        return ax

    def _ax_plt_from_kw(self, kw):
        """
        Return (ax, plt), where ax is the current axes, and plt is
        None or a reference to the pyplot module.

        plt will be None if ax was popped from kw or taken from self.ax;
        otherwise, pyplot was used and is returned.
        """
        plt = None
        _ax = kw.pop('ax', None)
        if _ax is None:
            _ax = self.ax
            if _ax is None:
                import matplotlib.pyplot as plt
                _ax = plt.gca()
        return _ax, plt

    def shiftdata(self,lonsin,datain=None,lon_0=None,fix_wrap_around=True):
        """
        Shift longitudes (and optionally data) so that they match map projection region.
        Only valid for cylindrical/pseudo-cylindrical global projections and data
        on regular lat/lon grids. longitudes and data can be 1-d or 2-d, if 2-d
        it is assumed longitudes are 2nd (rightmost) dimension.

        .. tabularcolumns:: |l|L|

        ==============   ====================================================
        Arguments        Description
        ==============   ====================================================
        lonsin           original 1-d or 2-d longitudes.
        ==============   ====================================================

        .. tabularcolumns:: |l|L|

        ==============   ====================================================
        Keywords         Description
        ==============   ====================================================
        datain           original 1-d or 2-d data. Default None.
        lon_0            center of map projection region. Defaut None,
                         given by current map projection.
        fix_wrap_around  if True reindex (if required) longitudes (and data) to
                         avoid jumps caused by remapping of longitudes of
                         points from outside of the [lon_0-180, lon_0+180]
                         interval back into the interval.
                         If False do not reindex longitudes and data, but do
                         make sure that longitudes are in the
                         [lon_0-180, lon_0+180] range.
        ==============   ====================================================

        if datain given, returns ``dataout,lonsout`` (data and longitudes shifted to fit in interval
        [lon_0-180,lon_0+180]), otherwise just returns longitudes.  If
        transformed longitudes lie outside map projection region, data is
        masked and longitudes are set to 1.e30.
        """
        if lon_0 is None and 'lon_0' not in self.projparams:
            raise ValueError('lon_0 keyword must be provided')
        lonsin = np.asarray(lonsin)
        if lonsin.ndim not in [1,2]:
            raise ValueError('1-d or 2-d longitudes required')
        if datain is not None:
            # if it's a masked array, leave it alone.
            if not ma.isMA(datain): datain = np.asarray(datain)
            if datain.ndim not in [1,2]:
                raise ValueError('1-d or 2-d data required')
        if lon_0 is None:
            lon_0 = self.projparams['lon_0']
        # 2-d data.
        if lonsin.ndim == 2:
            nlats = lonsin.shape[0]
            nlons = lonsin.shape[1]
            lonsin1 = lonsin[0,:]
            lonsin1 = np.where(lonsin1 > lon_0+180, lonsin1-360 ,lonsin1)
            lonsin1 = np.where(lonsin1 < lon_0-180, lonsin1+360 ,lonsin1)
            if nlons > 1:
                londiff = np.abs(lonsin1[0:-1]-lonsin1[1:])
                londiff_sort = np.sort(londiff)
                thresh = 360.-londiff_sort[-2] if nlons > 2 else 360.-londiff_sort[-1]
                itemindex = nlons-np.where(londiff>=thresh)[0]
            else:
                lonsin[0, :] = lonsin1
                itemindex = 0

            # if no shift necessary, itemindex will be
            # empty, so don't do anything
            if fix_wrap_around and itemindex:
                # check to see if cyclic (wraparound) point included
                # if so, remove it.
                if np.abs(lonsin1[0]-lonsin1[-1]) < 1.e-4:
                    hascyclic = True
                    lonsin_save = lonsin.copy()
                    lonsin = lonsin[:,1:]
                    if datain is not None:
                       datain_save = datain.copy()
                       datain = datain[:,1:]
                else:
                    hascyclic = False
                lonsin = np.where(lonsin > lon_0+180, lonsin-360 ,lonsin)
                lonsin = np.where(lonsin < lon_0-180, lonsin+360 ,lonsin)
                lonsin = np.roll(lonsin,itemindex-1,axis=1)
                if datain is not None:
                    # np.roll works on ndarrays and on masked arrays
                    datain = np.roll(datain,itemindex-1,axis=1)
                # add cyclic point back at beginning.
                if hascyclic:
                    lonsin_save[:,1:] = lonsin
                    lonsin_save[:,0] = lonsin[:,-1]-360.
                    lonsin = lonsin_save
                    if datain is not None:
                        datain_save[:,1:] = datain
                        datain_save[:,0] = datain[:,-1]
                        datain = datain_save

        # 1-d data.
        elif lonsin.ndim == 1:
            nlons = len(lonsin)
            lonsin = np.where(lonsin > lon_0+180, lonsin-360 ,lonsin)
            lonsin = np.where(lonsin < lon_0-180, lonsin+360 ,lonsin)

            if nlons > 1:
                londiff = np.abs(lonsin[0:-1]-lonsin[1:])
                londiff_sort = np.sort(londiff)
                thresh = 360.-londiff_sort[-2] if nlons > 2 else 360.0 - londiff_sort[-1]
                itemindex = len(lonsin)-np.where(londiff>=thresh)[0]
            else:
                itemindex = 0

            if fix_wrap_around and itemindex:
                # check to see if cyclic (wraparound) point included
                # if so, remove it.
                if np.abs(lonsin[0]-lonsin[-1]) < 1.e-4:
                    hascyclic = True
                    lonsin_save = lonsin.copy()
                    lonsin = lonsin[1:]
                    if datain is not None:
                        datain_save = datain.copy()
                        datain = datain[1:]
                else:
                    hascyclic = False
                lonsin = np.roll(lonsin,itemindex-1)
                if datain is not None:
                    datain = np.roll(datain,itemindex-1)
                # add cyclic point back at beginning.
                if hascyclic:
                    lonsin_save[1:] = lonsin
                    lonsin_save[0] = lonsin[-1]-360.
                    lonsin = lonsin_save
                    if datain is not None:
                        datain_save[1:] = datain
                        datain_save[0] = datain[-1]
                        datain = datain_save

        # mask points outside
        # map region so they don't wrap back in the domain.
        mask = np.logical_or(lonsin<lon_0-180,lonsin>lon_0+180)
        lonsin = np.where(mask,1.e30,lonsin)
        if datain is not None and mask.any():
            datain = ma.masked_where(mask, datain)

        if datain is not None:
            return lonsin, datain
        else:
            return lonsin

### End of Basemap class

def _searchlist(a,x):
    """
    like bisect, but works for lists that are not sorted,
    and are not in increasing order.
    returns -1 if x does not fall between any two elements"""
    # make sure x is a float (and not an array scalar)
    x = float(x)
    itemprev = a[0]
    nslot = -1
    eps = 180.
    for n,item in enumerate(a[1:]):
        if item < itemprev:
            if itemprev-item>eps:
                if ((x>itemprev and x<=360.) or (x<item and x>=0.)):
                    nslot = n+1
                    break
            elif x <= itemprev and x > item and itemprev:
                nslot = n+1
                break
        else:
            if item-itemprev>eps:
                if ((x<itemprev and x>=0.) or (x>item and x<=360.)):
                    nslot = n+1
                    break
            elif x >= itemprev and x < item:
                nslot = n+1
                break
        itemprev = item
    return nslot

def interp(datain,xin,yin,xout,yout,checkbounds=False,masked=False,order=1):
    """
    Interpolate data (``datain``) on a rectilinear grid (with x = ``xin``
    y = ``yin``) to a grid with x = ``xout``, y= ``yout``.

    .. tabularcolumns:: |l|L|

    ==============   ====================================================
    Arguments        Description
    ==============   ====================================================
    datain           a rank-2 array with 1st dimension corresponding to
                     y, 2nd dimension x.
    xin, yin         rank-1 arrays containing x and y of
                     datain grid in increasing order.
    xout, yout       rank-2 arrays containing x and y of desired output grid.
    ==============   ====================================================

    .. tabularcolumns:: |l|L|

    ==============   ====================================================
    Keywords         Description
    ==============   ====================================================
    checkbounds      If True, values of xout and yout are checked to see
                     that they lie within the range specified by xin
                     and xin.
                     If False, and xout,yout are outside xin,yin,
                     interpolated values will be clipped to values on
                     boundary of input grid (xin,yin)
                     Default is False.
    masked           If True, points outside the range of xin and yin
                     are masked (in a masked array).
                     If masked is set to a number, then
                     points outside the range of xin and yin will be
                     set to that number. Default False.
    order            0 for nearest-neighbor interpolation, 1 for
                     bilinear interpolation, 3 for cublic spline
                     (default 1). order=3 requires scipy.ndimage.
    ==============   ====================================================

    .. note::
     If datain is a masked array and order=1 (bilinear interpolation) is
     used, elements of dataout will be masked if any of the four surrounding
     points in datain are masked.  To avoid this, do the interpolation in two
     passes, first with order=1 (producing dataout1), then with order=0
     (producing dataout2).  Then replace all the masked values in dataout1
     with the corresponding elements in dataout2 (using numpy.where).
     This effectively uses nearest neighbor interpolation if any of the
     four surrounding points in datain are masked, and bilinear interpolation
     otherwise.

    Returns ``dataout``, the interpolated data on the grid ``xout, yout``.
    """
    # xin and yin must be monotonically increasing.
    if xin[-1]-xin[0] < 0 or yin[-1]-yin[0] < 0:
        raise ValueError('xin and yin must be increasing!')
    if xout.shape != yout.shape:
        raise ValueError('xout and yout must have same shape!')
    # check that xout,yout are
    # within region defined by xin,yin.
    if checkbounds:
        if xout.min() < xin.min() or \
           xout.max() > xin.max() or \
           yout.min() < yin.min() or \
           yout.max() > yin.max():
            raise ValueError('yout or xout outside range of yin or xin')
    # compute grid coordinates of output grid.
    delx = xin[1:]-xin[0:-1]
    dely = yin[1:]-yin[0:-1]
    if max(delx)-min(delx) < 1.e-4 and max(dely)-min(dely) < 1.e-4:
        # regular input grid.
        xcoords = (len(xin)-1)*(xout-xin[0])/(xin[-1]-xin[0])
        ycoords = (len(yin)-1)*(yout-yin[0])/(yin[-1]-yin[0])
    else:
        # irregular (but still rectilinear) input grid.
        xoutflat = xout.flatten(); youtflat = yout.flatten()
        ix = (np.searchsorted(xin,xoutflat)-1).tolist()
        iy = (np.searchsorted(yin,youtflat)-1).tolist()
        xoutflat = xoutflat.tolist(); xin = xin.tolist()
        youtflat = youtflat.tolist(); yin = yin.tolist()
        xcoords = []; ycoords = []
        for n,i in enumerate(ix):
            if i < 0:
                xcoords.append(-1) # outside of range on xin (lower end)
            elif i >= len(xin)-1:
                xcoords.append(len(xin)) # outside range on upper end.
            else:
                xcoords.append(float(i)+(xoutflat[n]-xin[i])/(xin[i+1]-xin[i]))
        for m,j in enumerate(iy):
            if j < 0:
                ycoords.append(-1) # outside of range of yin (on lower end)
            elif j >= len(yin)-1:
                ycoords.append(len(yin)) # outside range on upper end
            else:
                ycoords.append(float(j)+(youtflat[m]-yin[j])/(yin[j+1]-yin[j]))
        xcoords = np.reshape(xcoords,xout.shape)
        ycoords = np.reshape(ycoords,yout.shape)
    # data outside range xin,yin will be clipped to
    # values on boundary.
    if masked:
        xmask = np.logical_or(np.less(xcoords,0),np.greater(xcoords,len(xin)-1))
        ymask = np.logical_or(np.less(ycoords,0),np.greater(ycoords,len(yin)-1))
        xymask = np.logical_or(xmask,ymask)
    xcoords = np.clip(xcoords,0,len(xin)-1)
    ycoords = np.clip(ycoords,0,len(yin)-1)
    # interpolate to output grid using bilinear interpolation.
    if order == 1:
        xi = xcoords.astype(np.int32)
        yi = ycoords.astype(np.int32)
        xip1 = xi+1
        yip1 = yi+1
        xip1 = np.clip(xip1,0,len(xin)-1)
        yip1 = np.clip(yip1,0,len(yin)-1)
        delx = xcoords-xi.astype(np.float32)
        dely = ycoords-yi.astype(np.float32)
        dataout = (1.-delx)*(1.-dely)*datain[yi,xi] + \
                  delx*dely*datain[yip1,xip1] + \
                  (1.-delx)*dely*datain[yip1,xi] + \
                  delx*(1.-dely)*datain[yi,xip1]
    elif order == 0:
        xcoordsi = np.around(xcoords).astype(np.int32)
        ycoordsi = np.around(ycoords).astype(np.int32)
        dataout = datain[ycoordsi,xcoordsi]
    elif order == 3:
        try:
            from scipy.ndimage import map_coordinates
        except ImportError:
            raise ValueError('scipy.ndimage must be installed if order=3')
        coords = [ycoords,xcoords]
        dataout = map_coordinates(datain,coords,order=3,mode='nearest')
    else:
        raise ValueError('order keyword must be 0, 1 or 3')
    if masked:
        newmask = ma.mask_or(ma.getmask(dataout), xymask)
        dataout = ma.masked_array(dataout, mask=newmask)
        if not isinstance(masked, bool):
            dataout = dataout.filled(masked)
    return dataout

def shiftgrid(lon0,datain,lonsin,start=True,cyclic=360.0):
    """
    Shift global lat/lon grid east or west.

    .. tabularcolumns:: |l|L|

    ==============   ====================================================
    Arguments        Description
    ==============   ====================================================
    lon0             starting longitude for shifted grid
                     (ending longitude if start=False). lon0 must be on
                     input grid (within the range of lonsin).
    datain           original data with longitude the right-most
                     dimension.
    lonsin           original longitudes.
    ==============   ====================================================

    .. tabularcolumns:: |l|L|

    ==============   ====================================================
    Keywords         Description
    ==============   ====================================================
    start            if True, lon0 represents the starting longitude
                     of the new grid. if False, lon0 is the ending
                     longitude. Default True.
    cyclic           width of periodic domain (default 360)
    ==============   ====================================================

    returns ``dataout,lonsout`` (data and longitudes on shifted grid).
    """
    if np.fabs(lonsin[-1]-lonsin[0]-cyclic) > 1.e-4:
        # Use all data instead of raise ValueError, 'cyclic point not included'
        start_idx = 0
    else:
        # If cyclic, remove the duplicate point
        start_idx = 1
    if lon0 < lonsin[0] or lon0 > lonsin[-1]:
        raise ValueError('lon0 outside of range of lonsin')
    i0 = np.argmin(np.fabs(lonsin-lon0))
    i0_shift = len(lonsin)-i0
    if ma.isMA(datain):
        dataout  = ma.zeros(datain.shape,datain.dtype)
    else:
        dataout  = np.zeros(datain.shape,datain.dtype)
    if ma.isMA(lonsin):
        lonsout = ma.zeros(lonsin.shape,lonsin.dtype)
    else:
        lonsout = np.zeros(lonsin.shape,lonsin.dtype)
    if start:
        lonsout[0:i0_shift] = lonsin[i0:]
    else:
        lonsout[0:i0_shift] = lonsin[i0:]-cyclic
    dataout[...,0:i0_shift] = datain[...,i0:]
    if start:
        lonsout[i0_shift:] = lonsin[start_idx:i0+start_idx]+cyclic
    else:
        lonsout[i0_shift:] = lonsin[start_idx:i0+start_idx]
    dataout[...,i0_shift:] = datain[...,start_idx:i0+start_idx]
    return dataout,lonsout

def addcyclic(*arr,**kwargs):
    """
    Adds cyclic (wraparound) points in longitude to one or several arrays,
    the last array being longitudes in degrees. e.g.

   ``data1out, data2out, lonsout = addcyclic(data1,data2,lons)``

    ==============   ====================================================
    Keywords         Description
    ==============   ====================================================
    axis             the dimension representing longitude (default -1,
                     or right-most)
    cyclic           width of periodic domain (default 360)
    ==============   ====================================================
    """
    # get (default) keyword arguments
    axis = kwargs.get('axis',-1)
    cyclic = kwargs.get('cyclic',360)
    # define functions
    def _addcyclic(a):
        """addcyclic function for a single data array"""
        npsel = np.ma if np.ma.is_masked(a) else np
        slicer = [slice(None)] * np.ndim(a)
        try:
            slicer[axis] = slice(0, 1)
        except IndexError:
            raise ValueError('The specified axis does not correspond to an '
                    'array dimension.')
        return npsel.concatenate((a,a[tuple(slicer)]),axis=axis)
    def _addcyclic_lon(a):
        """addcyclic function for a single longitude array"""
        # select the right numpy functions
        npsel = np.ma if np.ma.is_masked(a) else np
        # get cyclic longitudes
        clon = (np.take(a,[0],axis=axis)
                + cyclic * np.sign(np.diff(np.take(a,[0,-1],axis=axis),axis=axis)))
        # ensure the values do not exceed cyclic
        clonmod = npsel.where(clon<=cyclic,clon,np.mod(clon,cyclic))
        return npsel.concatenate((a,clonmod),axis=axis)
    # process array(s)
    if len(arr) == 1:
        return _addcyclic_lon(arr[-1])
    else:
        return list(map(_addcyclic,arr[:-1])) + [_addcyclic_lon(arr[-1])]

def _choosecorners(width,height,**kwargs):
    """
    private function to determine lat/lon values of projection region corners,
    given width and height of projection region in meters.
    """
    p = pyproj.Proj(kwargs)
    urcrnrlon, urcrnrlat = p(0.5*width,0.5*height, inverse=True)
    llcrnrlon, llcrnrlat = p(-0.5*width,-0.5*height, inverse=True)
    corners = llcrnrlon,llcrnrlat,urcrnrlon,urcrnrlat
    # test for invalid projection points on output
    if llcrnrlon > 1.e20 or urcrnrlon > 1.e20:
        raise ValueError('width and/or height too large for this projection, try smaller values')
    else:
        return corners

def _choosecornersllur(llcrnrx, llcrnry, urcrnrx, urcrnry,**kwargs):
    """
    private function to determine lat/lon values of projection region corners,
    given width and height of projection region in meters.
    """
    p = pyproj.Proj(kwargs)
    urcrnrlon, urcrnrlat = p(urcrnrx, urcrnry, inverse=True)
    llcrnrlon, llcrnrlat = p(llcrnrx, llcrnry, inverse=True)
    corners = llcrnrlon,llcrnrlat,urcrnrlon,urcrnrlat
    # test for invalid projection points on output
    if llcrnrlon > 1.e20 or urcrnrlon > 1.e20:
        raise ValueError('width and/or height too large for this projection, try smaller values')
    else:
        return corners

def maskoceans(lonsin,latsin,datain,inlands=True,resolution='l',grid=5):
    """
    mask data (``datain``), defined on a grid with latitudes ``latsin``
    longitudes ``lonsin`` so that points over water will not be plotted.

    .. tabularcolumns:: |l|L|

    ==============   ====================================================
    Arguments        Description
    ==============   ====================================================
    lonsin, latsin   rank-2 arrays containing longitudes and latitudes of
                     grid.
    datain           rank-2 input array on grid defined by ``lonsin`` and
                     ``latsin``.
    inlands          if False, masked only ocean points and not inland
                     lakes (Default True).
    resolution       gshhs coastline resolution used to define land/sea
                     mask (default 'l', available 'c','l','i','h' or 'f')
    grid             land/sea mask grid spacing in minutes (Default 5;
                     10, 2.5 and 1.25 are also available).
    ==============   ====================================================

    returns a masked array the same shape as datain with "wet" points masked.
    """
    # read in land/sea mask.
    lsmask_lons, lsmask_lats, lsmask =\
    _readlsmask(lakes=inlands,resolution=resolution,grid=grid)
    # nearest-neighbor interpolation to output grid.
    lsmasko = interp(lsmask,lsmask_lons,lsmask_lats,lonsin,latsin,masked=True,order=0)
    # mask input data.
    mask = lsmasko == 0
    return ma.masked_array(datain,mask=mask)

def _readlsmask(lakes=True,resolution='l',grid=5):
    # read in land/sea mask.
    if grid == 10:
        nlons = 2160
    elif grid == 5:
        nlons = 4320
    elif grid == 2.5:
        nlons = 8640
    elif grid == 1.25:
        nlons = 17280
    else:
        raise ValueError('grid for land/sea mask must be 10,5,2.5 or 1.25')
    nlats = nlons//2
    import gzip
    lsmaskf =\
    gzip.open(os.path.join(basemap_datadir,'lsmask_%smin_%s.bin' %\
        (grid,resolution)), 'rb')
    lsmask =\
    np.reshape(np.frombuffer(lsmaskf.read(),dtype=np.uint8),(nlats,nlons))
    if lakes:
        lsmask =\
        np.where(lsmask==2,np.array(0,dtype=np.uint8),lsmask)
    lsmaskf.close()
    delta = 360./nlons
    lsmask_lons = np.linspace(-180+0.5*delta,180-0.5*delta,nlons).astype(np.float32)
    lsmask_lats = np.linspace(-90+0.5*delta,90-0.5*delta,nlats).astype(np.float32)
    return lsmask_lons, lsmask_lats, lsmask

class _tup(tuple):
    # tuple with an added remove method.
    # used for objects returned by drawparallels and drawmeridians.
    def remove(self):
        for item in self:
            for x in item:
                x.remove()
class _dict(dict):
    # override __delitem__ to first call remove method on values.
    def __delitem__(self,key):
        self[key].remove()
        super(_dict, self).__delitem__(key)

def _setlonlab(fmt,lon,labelstyle):
    # set lon label string (called by Basemap.drawmeridians)
    try: # fmt is a function that returns a formatted string
        lonlab = fmt(lon)
    except: # fmt is a format string.
        if lon>180:
            if mpl.rcParams['text.usetex']:
                if labelstyle=='+/-':
                    lonlabstr = r'${\/-%s\/^{\circ}}$'%fmt
                else:
                    lonlabstr = r'${%s\/^{\circ}\/W}$'%fmt
            else:
                if labelstyle=='+/-':
                    lonlabstr = u'-%s\N{DEGREE SIGN}'%fmt
                else:
                    lonlabstr = u'%s\N{DEGREE SIGN}W'%fmt
            lonlab = lonlabstr%np.fabs(lon-360)
        elif lon<180 and lon != 0:
            if mpl.rcParams['text.usetex']:
                if labelstyle=='+/-':
                    lonlabstr = r'${\/+%s\/^{\circ}}$'%fmt
                else:
                    lonlabstr = r'${%s\/^{\circ}\/E}$'%fmt
            else:
                if labelstyle=='+/-':
                    lonlabstr = u'+%s\N{DEGREE SIGN}'%fmt
                else:
                    lonlabstr = u'%s\N{DEGREE SIGN}E'%fmt
            lonlab = lonlabstr%lon
        else:
            if mpl.rcParams['text.usetex']:
                lonlabstr = r'${%s\/^{\circ}}$'%fmt
            else:
                lonlabstr = u'%s\N{DEGREE SIGN}'%fmt
            lonlab = lonlabstr%lon
    return lonlab

def _setlatlab(fmt,lat,labelstyle):
    # set lat label string (called by Basemap.drawparallels)
    try: # fmt is a function that returns a formatted string
           latlab = fmt(lat)
    except: # fmt is a format string.
        if lat<0:
            if mpl.rcParams['text.usetex']:
                if labelstyle=='+/-':
                    latlabstr = r'${\/-%s\/^{\circ}}$'%fmt
                else:
                    latlabstr = r'${%s\/^{\circ}\/S}$'%fmt
            else:
                if labelstyle=='+/-':
                    latlabstr = u'-%s\N{DEGREE SIGN}'%fmt
                else:
                    latlabstr = u'%s\N{DEGREE SIGN}S'%fmt
            latlab = latlabstr%np.fabs(lat)
        elif lat>0:
            if mpl.rcParams['text.usetex']:
                if labelstyle=='+/-':
                    latlabstr = r'${\/+%s\/^{\circ}}$'%fmt
                else:
                    latlabstr = r'${%s\/^{\circ}\/N}$'%fmt
            else:
                if labelstyle=='+/-':
                    latlabstr = u'+%s\N{DEGREE SIGN}'%fmt
                else:
                    latlabstr = u'%s\N{DEGREE SIGN}N'%fmt
            latlab = latlabstr%lat
        else:
            if mpl.rcParams['text.usetex']:
                latlabstr = r'${%s\/^{\circ}}$'%fmt
            else:
                latlabstr = u'%s\N{DEGREE SIGN}'%fmt
            latlab = latlabstr%lat
    return latlab<|MERGE_RESOLUTION|>--- conflicted
+++ resolved
@@ -43,11 +43,7 @@
 import _geoslib
 
 
-<<<<<<< HEAD
-__version__ = "1.3.7+dev"
-=======
-__version__ = "1.3.8"
->>>>>>> d42510de
+__version__ = "1.3.8+dev"
 
 # basemap data files now installed in lib/matplotlib/toolkits/basemap/data
 # check to see if environment variable BASEMAPDATA set to a directory,
@@ -4080,18 +4076,9 @@
                 width = int(np.round(w*scale))
                 height = int(np.round(h*scale))
                 pilImage = pilImage.resize((width,height),Image.LANCZOS)
-<<<<<<< HEAD
             # orientation of arrays returned by pil_to_array changed in
             # matplotlib 1.2 (https://github.com/matplotlib/matplotlib/pull/616)
             self._bm_rgba = pil_to_array(pilImage)[::-1,:]
-=======
-            if _matplotlib_version >= '1.2':
-                # orientation of arrays returned by pil_to_array
-                # changed (https://github.com/matplotlib/matplotlib/pull/616)
-                self._bm_rgba = pil_to_array(pilImage)[::-1,:]
-            else:
-                self._bm_rgba = pil_to_array(pilImage)
->>>>>>> d42510de
             # define lat/lon grid that image spans.
             nlons = self._bm_rgba.shape[1]; nlats = self._bm_rgba.shape[0]
             delta = 360./float(nlons)
