--- conflicted
+++ resolved
@@ -10,13 +10,9 @@
     # as textwrap.dedent.
     from matplotlib.cbook import dedent
 
-<<<<<<< HEAD
-__version__ = "1.3.4+dev"
-=======
-
-__version__ = "1.3.5"
-
->>>>>>> a8c0e865
+
+__version__ = "1.3.5+dev"
+
 _dg2rad = math.radians(1.)
 _rad2dg = math.degrees(1.)
 
