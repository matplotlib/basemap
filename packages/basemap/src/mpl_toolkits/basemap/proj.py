--- conflicted
+++ resolved
@@ -11,11 +11,7 @@
     from matplotlib.cbook import dedent
 
 
-<<<<<<< HEAD
-__version__ = "1.3.5+dev"
-=======
-__version__ = "1.3.6"
->>>>>>> 7beeca82
+__version__ = "1.3.6+dev"
 
 _dg2rad = math.radians(1.)
 _rad2dg = math.degrees(1.)
