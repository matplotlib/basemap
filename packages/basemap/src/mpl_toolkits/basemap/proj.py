"""Module with :mod:`Proj` class for cartographic transformations."""
from __future__ import division

import math
import numpy as np
import pyproj


_dg2rad = math.radians(1.)
_rad2dg = math.degrees(1.)

_cylproj = ["cyl", "merc", "mill", "gall"]
_pseudocyl = ["moll", "kav7", "eck4", "robin", "sinu", "mbtfpq", "vandg", "hammer"]


class Proj(object):  # pylint: disable=too-many-instance-attributes
    """Perform cartographic transformations using :mod:`pyproj`.

    The cartographic transformations (from longitude/latitude to native
    map projection coorinates x/y coordinates and vice versa) is done
    with :mod:`pyproj`, a Cython interface to PROJ (https://proj.org/).

    * __init__ method sets up projection information.
    * __call__ method compute transformations.

    See docstrings for __init__ and __call__ for details."""

    def __init__(self, projparams,  # pylint: disable=too-many-arguments
                 llcrnrlon, llcrnrlat, urcrnrlon, urcrnrlat, urcrnrislatlon=True):
        """Initialise a :mod:`Proj` instance.

        Input `projparams` is a dictionary with PROJ map projection
        control parameters given as key/value pairs. See the PROJ
        documentation (https://proj.org/) for details.

        llcrnrlon,llcrnrlat are lon and lat (in degrees) of lower
        left hand corner of projection region.

        urcrnrlon,urcrnrlat are lon and lat (in degrees) of upper
        right hand corner of projection region if urcrnrislatlon=True
        (default). Otherwise, urcrnrlon,urcrnrlat are x,y in projection
        coordinates (units meters), assuming the lower left corner is
        x=0,y=0.
        """

        # pylint: disable=too-many-statements,too-many-branches
        self.projparams = projparams
        self.projection = projparams["proj"]

        # rmajor is the semi-major axis.
        # rminor is the semi-minor axis.
        # esq is eccentricity squared.
        try:
            self.rmajor = projparams["a"]
            self.rminor = projparams["b"]
        except:  # noqa: E722  # pylint: disable=bare-except
            try:
                self.rmajor = projparams["R"]
            except:  # noqa: E722  # pylint: disable=bare-except
                self.rmajor = projparams["bR_a"]
            self.rminor = self.rmajor
        if self.rmajor == self.rminor:
            self.ellipsoid = False
        else:
            self.ellipsoid = True
        self.flattening = (self.rmajor - self.rminor) / self.rmajor
        self.esq = (self.rmajor**2 - self.rminor**2) / self.rmajor**2

        self.llcrnrlon = llcrnrlon
        self.llcrnrlat = llcrnrlat
        if self.projection == "cyl":
            llcrnrx = llcrnrlon
            llcrnry = llcrnrlat
        elif self.projection == "ob_tran":
            self._proj4 = pyproj.Proj(projparams)
            llcrnrx, llcrnry = self(llcrnrlon, llcrnrlat)
            llcrnrx = _rad2dg * llcrnrx
            llcrnry = _rad2dg * llcrnry
            if llcrnrx < 0:
                llcrnrx = llcrnrx + 360
        elif self.projection in "ortho":
            if llcrnrlon == -180 and llcrnrlat == -90 and urcrnrlon == +180 and urcrnrlat == +90:
                self._fulldisk = True
                self._proj4 = pyproj.Proj(projparams)
                llcrnrx = -self.rmajor
                llcrnry = -self.rmajor
                self._width = 0.5 * (self.rmajor + self.rminor)
                self._height = 0.5 * (self.rmajor + self.rminor)
                urcrnrx = -llcrnrx
                urcrnry = -llcrnry
            else:
                self._fulldisk = False
                self._proj4 = pyproj.Proj(projparams)
                llcrnrx, llcrnry = self(llcrnrlon, llcrnrlat)
                if llcrnrx > 1E20 or llcrnry > 1E20:
                    raise ValueError("the lower left corner of the plot "
                                     "is not in the map projection region")
        elif self.projection == "aeqd" and (llcrnrlon == -180 and llcrnrlat == -90 and
                                            urcrnrlon == +180 and urcrnrlat == +90):
            self._fulldisk = True
            self._proj4 = pyproj.Proj(projparams)
            # Raise an exception for ellipsoids - there appears to be a bug
            # in PROJ4 that causes the inverse transform to fail for points
            # more than 90 degrees of arc away from center point for ellipsoids
            # (works fine for spheres) - below is an example
            # from pyproj import Proj
            # p1 = Proj(proj="aeqd", a=6378137.0, b=6356752.3142, lat_0=0, lon_0=0)
            # x, y = p1(91, 0)
            # lon, lat = p1(x, y, inverse=True)  # lon is 89 instead of 91
            if self.ellipsoid:
                raise ValueError(
                    "full disk (whole world) Azimuthal Equidistant projection "
                    "can only be drawn for a perfect sphere")
            llcrnrx = -np.pi * self.rmajor
            llcrnry = -np.pi * self.rmajor
            self._width = -llcrnrx
            self._height = -llcrnry
            urcrnrx = -llcrnrx
            urcrnry = -llcrnry
        elif self.projection == "geos":
            self._proj4 = pyproj.Proj(projparams)
            # Find major and minor axes of ellipse defining map proj region.
            # h is measured from surface of earth at equator.
            h = projparams["h"] + self.rmajor
            # Latitude of horizon on central meridian.
            lonmax = 90. - (180. / np.pi) * np.arcsin(self.rmajor / h)
            # Longitude of horizon on equator.
            latmax = 90. - (180. / np.pi) * np.arcsin(self.rminor / h)
            # Truncate to nearest hundredth of a degree (to make sure
            # they aren't slightly over the horizon).
            latmax = int(100 * latmax) / 100.
            lonmax = int(100 * lonmax) / 100.
            # Width and height of visible projection.
            projtmp = pyproj.Proj(proj="geos", a=self.rmajor, b=self.rminor,
                                  lat_0=0, lon_0=0, h=projparams["h"])
            _x1, y1 = projtmp(0., latmax)  # pylint: disable=unpacking-non-sequence
            x2, _y2 = projtmp(lonmax, 0.)  # pylint: disable=unpacking-non-sequence
            width, height = x2, y1
            self._height = height
            self._width = width
            if llcrnrlon == -180 and llcrnrlat == -90 and urcrnrlon == +180 and urcrnrlat == +90:
                self._fulldisk = True
                llcrnrx = np.negative(width)
                llcrnry = np.negative(height)
                urcrnrx = np.negative(llcrnrx)
                urcrnry = np.negative(llcrnry)
            else:
                self._fulldisk = False
                llcrnrx, llcrnry = self(llcrnrlon, llcrnrlat)
                if llcrnrx > 1E20 or llcrnry > 1E20:
                    raise ValueError("the lower left corner of the plot "
                                     "is not in the map projection region")
        elif self.projection == "nsper":
            self._proj4 = pyproj.Proj(projparams)
            # Find major and minor axes of ellipse defining map proj region.
            # h is measured from surface of earth at equator.
            h = projparams["h"] + self.rmajor
            # Latitude of horizon on central meridian.
            lonmax = 90. - (180. / np.pi) * np.arcsin(self.rmajor / h)
            # Longitude of horizon on equator.
            latmax = 90. - (180. / np.pi) * np.arcsin(self.rmajor / h)
            # Rruncate to nearest hundredth of a degree (to make sure
            # they aren't slightly over the horizon).
            latmax = int(100 * latmax) / 100.
            lonmax = int(100 * lonmax) / 100.
            # Width and height of visible projection.
            projtmp = pyproj.Proj(proj="nsper", a=self.rmajor, b=self.rminor,
                                  lat_0=0, lon_0=0, h=projparams["h"])
            _x1, y1 = projtmp(0., latmax)  # pylint: disable=unpacking-non-sequence
            x2, _y2 = projtmp(lonmax, 0.)  # pylint: disable=unpacking-non-sequence
            width, height = x2, y1
            self._height = height
            self._width = width
            if llcrnrlon == -180 and llcrnrlat == -90 and urcrnrlon == +180 and urcrnrlat == +90:
                self._fulldisk = True
                llcrnrx = np.negative(width)
                llcrnry = np.negative(height)
                urcrnrx = np.negative(llcrnrx)
                urcrnry = np.negative(llcrnry)
            else:
                self._fulldisk = False
                llcrnrx, llcrnry = self(llcrnrlon, llcrnrlat)
                if llcrnrx > 1E20 or llcrnry > 1E20:
                    raise ValueError("the lower left corner of the plot "
                                     "is not in the map projection region")
        elif self.projection in _pseudocyl:
            self._proj4 = pyproj.Proj(projparams)
<<<<<<< HEAD
            _, urcrnry = self(projparams["lon_0"], 90.)
            urcrnrx, _ = self(projparams["lon_0"] + 180., 0)
=======
            xtmp, urcrnry = self(projparams['lon_0'], 90.)
            urcrnrx, xtmp = self(projparams['lon_0'] + 180. - 1E-10, 0)
>>>>>>> 6a28a870
            llcrnrx = -urcrnrx
            llcrnry = -urcrnry
            if self.ellipsoid and self.projection in ["kav7", "eck4", "mbtfpq"]:
                msg = "this projection can only be drawn for a perfect sphere"
                raise ValueError(msg)
        else:
            self._proj4 = pyproj.Proj(projparams)
            llcrnrx, llcrnry = self(llcrnrlon, llcrnrlat)
            if self.projection == "aeqd":
                self._fulldisk = False
        # Compute x_0, y_0 so ll corner of domain is x=0,y=0.
        # Note that for "cyl" we have x,y == lon,lat.
        if self.projection != "ob_tran":
            self.projparams["x_0"] = np.negative(llcrnrx)
            self.projparams["y_0"] = np.negative(llcrnry)
        # Reset with x_0, y_0.
        if self.projection not in ["cyl", "ob_tran"]:
            self._proj4 = pyproj.Proj(projparams)
            llcrnry = 0.
            llcrnrx = 0.
        elif self.projection != "ob_tran":
            llcrnrx = llcrnrlon
            llcrnry = llcrnrlat
        if urcrnrislatlon:
            self.urcrnrlon = urcrnrlon
            self.urcrnrlat = urcrnrlat
            if self.projection not in ["ortho", "geos", "nsper", "aeqd"] + _pseudocyl:
                urcrnrx, urcrnry = self(urcrnrlon, urcrnrlat)
                if self.projection == "ob_tran":
                    urcrnrx = _rad2dg * urcrnrx
                    urcrnry = _rad2dg * urcrnry
                    if urcrnrx < 0:
                        urcrnrx = urcrnrx + 360
            elif self.projection in ["ortho", "geos", "nsper", "aeqd"]:
                if self._fulldisk:
                    urcrnrx = 2. * self._width
                    urcrnry = 2. * self._height
                else:
                    urcrnrx, urcrnry = self(urcrnrlon, urcrnrlat)
                    if urcrnrx > 1E20 or urcrnry > 1E20:
                        raise ValueError("the upper right corner of the plot "
                                         "is not in the map projection region")
            elif self.projection in _pseudocyl:
<<<<<<< HEAD
                _, urcrnry = self(projparams["lon_0"], 90.)
                urcrnrx, _ = self(projparams["lon_0"] + 180., 0)
=======
                xtmp, urcrnry = self(projparams['lon_0'], 90.)
                urcrnrx, xtmp = self(projparams['lon_0'] + 180. - 1E-10, 0)
>>>>>>> 6a28a870
        else:
            urcrnrx = urcrnrlon
            urcrnry = urcrnrlat
            urcrnrlon, urcrnrlat = self(urcrnrx, urcrnry, inverse=True)
            self.urcrnrlon = urcrnrlon
            self.urcrnrlat = urcrnrlat

        # corners of domain.
        self.llcrnrx = llcrnrx
        self.llcrnry = llcrnry
        self.urcrnrx = urcrnrx
        self.urcrnry = urcrnry
        if urcrnrx > llcrnrx:
            self.xmin = llcrnrx
            self.xmax = urcrnrx
        else:
            self.xmax = llcrnrx
            self.xmin = urcrnrx
        if urcrnry > llcrnry:
            self.ymin = llcrnry
            self.ymax = urcrnry
        else:
            self.ymax = llcrnry
            self.ymin = urcrnry

    def __call__(self, *args, **kw):
        """Perform a cartographic transformation.

        Calling a :mod:`Proj` instance with the arguments lon,lat will
        convert lon/lat (in degrees) to x/y native map projection
        coordinates (in meters). If optional keyword `inverse` is
        True (default is False), the inverse transformation from x/y
        to lon/lat is performed.

        For cylindrical equidistant projection ('cyl'), this
        does nothing (i.e. x,y == lon,lat).

        lon,lat can be either scalar floats or N arrays.
        """

        if len(args) == 1:
            xy = args[0]
            onearray = True
            # Fast return for "cyl" since x,y == lon,lat.
            if self.projection == "cyl":
                return xy
        else:
            x, y = args
            onearray = False
            # Fast return for "cyl" since x,y == lon,lat.
            if self.projection == "cyl":
                return x, y

        inverse = kw.get("inverse", False)
        if onearray:
            outx, outy = self._proj4(*xy.T, inverse=inverse)
            outxy = np.asarray([outx, outy]).T
        else:
            outx, outy = self._proj4(x, y, inverse=inverse)
        if inverse:
            if self.projection in ["merc", "mill", "gall"]:
                if self.projection == "merc":
                    coslat = math.cos(math.radians(self.projparams["lat_ts"]))
                    sinlat = math.sin(math.radians(self.projparams["lat_ts"]))
                else:
                    coslat = 1.
                    sinlat = 0.
                # Radius of curvature of the ellipse perpendicular to
                # the plane of the meridian.
                rcurv = self.rmajor * coslat / math.sqrt(1. - self.esq * sinlat**2)
                if onearray:
                    # pylint: disable=unsupported-assignment-operation
                    outxy[:, 0] = _rad2dg * (xy[:, 0] / rcurv) + self.llcrnrlon
                else:
                    try:
                        # x is a scalar or an array.
                        outx = _rad2dg * (x / rcurv) + self.llcrnrlon
                    except:  # noqa: E722  # pylint: disable=bare-except
                        # x is a sequence.
                        outx = [_rad2dg * (xi / rcurv) + self.llcrnrlon for xi in x]
        else:
            if self.projection in ["merc", "mill", "gall"]:
                if self.projection == "merc":
                    coslat = math.cos(math.radians(self.projparams["lat_ts"]))
                    sinlat = math.sin(math.radians(self.projparams["lat_ts"]))
                else:
                    coslat = 1.
                    sinlat = 0.
                # Radius of curvature of the ellipse perpendicular to
                # the plane of the meridian.
                rcurv = self.rmajor * coslat / math.sqrt(1. - self.esq * sinlat**2)
                if onearray:
                    # pylint: disable=unsupported-assignment-operation
                    outxy[:, 0] = rcurv * _dg2rad * (xy[:, 0] - self.llcrnrlon)
                else:
                    try:
                        # x is a scalar or an array.
                        outx = rcurv * _dg2rad * (x - self.llcrnrlon)
                    except:  # noqa: E722  # pylint: disable=bare-except
                        # x is a sequence.
                        outx = [rcurv * _dg2rad * (xi - self.llcrnrlon) for xi in x]

        if onearray:
            return outxy
        return outx, outy

    def makegrid(self, nx, ny, returnxy=False):
        """Return regular grid in native projection.

        It returns arrays of shape (ny, nx) containing lon,lat
        coordinates of an equally spaced native projection grid.

        If returnxy=True, the x,y values of the grid are returned also.
        """

        dx = (self.urcrnrx - self.llcrnrx) / (nx - 1)
        dy = (self.urcrnry - self.llcrnry) / (ny - 1)
        x = self.llcrnrx + dx * np.indices((ny, nx), np.float32)[1, :, :]
        y = self.llcrnry + dy * np.indices((ny, nx), np.float32)[0, :, :]
        lons, lats = self(x, y, inverse=True)

        if returnxy:
            return lons, lats, x, y
        return lons, lats

    def makegrid3d(self, nx, ny, returnxy=False):
        """Return regular grid in native projection.

        It returns arrays of shape (ny, nx, 2) containing lon,lat
        coordinates of an equally spaced native projection grid.

        if returnxy=True, the x,y values of the grid are returned also.
        """

        dx = (self.urcrnrx - self.llcrnrx) / (nx - 1)
        dy = (self.urcrnry - self.llcrnry) / (ny - 1)
        xy = np.empty((ny, nx, 2), np.float64)

        xy[..., 0] = self.llcrnrx + dx * np.indices((ny, nx), np.float32)[1, :, :]
        xy[..., 1] = self.llcrnry + dy * np.indices((ny, nx), np.float32)[0, :, :]
        lonlat = self(xy, inverse=True)

        if returnxy:
            return lonlat, xy
        return lonlat<|MERGE_RESOLUTION|>--- conflicted
+++ resolved
@@ -185,13 +185,8 @@
                                      "is not in the map projection region")
         elif self.projection in _pseudocyl:
             self._proj4 = pyproj.Proj(projparams)
-<<<<<<< HEAD
             _, urcrnry = self(projparams["lon_0"], 90.)
-            urcrnrx, _ = self(projparams["lon_0"] + 180., 0)
-=======
-            xtmp, urcrnry = self(projparams['lon_0'], 90.)
-            urcrnrx, xtmp = self(projparams['lon_0'] + 180. - 1E-10, 0)
->>>>>>> 6a28a870
+            urcrnrx, _ = self(projparams["lon_0"] + 180. - 1E-10, 0)
             llcrnrx = -urcrnrx
             llcrnry = -urcrnry
             if self.ellipsoid and self.projection in ["kav7", "eck4", "mbtfpq"]:
@@ -235,13 +230,8 @@
                         raise ValueError("the upper right corner of the plot "
                                          "is not in the map projection region")
             elif self.projection in _pseudocyl:
-<<<<<<< HEAD
                 _, urcrnry = self(projparams["lon_0"], 90.)
-                urcrnrx, _ = self(projparams["lon_0"] + 180., 0)
-=======
-                xtmp, urcrnry = self(projparams['lon_0'], 90.)
-                urcrnrx, xtmp = self(projparams['lon_0'] + 180. - 1E-10, 0)
->>>>>>> 6a28a870
+                urcrnrx, _ = self(projparams["lon_0"] + 180. - 1E-10, 0)
         else:
             urcrnrx = urcrnrlon
             urcrnry = urcrnrlat
