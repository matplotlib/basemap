--- conflicted
+++ resolved
@@ -177,8 +177,6 @@
                 for line in lines:
                     fd.write(line.replace(oldtext, newtext).encode())
 
-<<<<<<< HEAD
-=======
         # Patch CMakeLists to link shared geos_c with static geos.
         if self.version_tuple < (3, 8, 0):
             cmakefile = os.path.join(zipfold, "capi", "CMakeLists.txt")
@@ -215,7 +213,6 @@
                     line = line.replace(oldtext2, newtext2)
                     fd.write(line.encode())
 
->>>>>>> a8c0e865
     def build(self, installdir=None, njobs=1):
         """Build and install GEOS from source."""
 
@@ -237,29 +234,10 @@
             "-D{0}=OFF".format("GEOS_ENABLE_TESTS" if version < (3, 8, 0)
                                else "BUILD_TESTING")
         ]
-<<<<<<< HEAD
-        build_env = os.environ.copy()
-=======
->>>>>>> a8c0e865
         build_opts = [
             "--config", "Release",
             "--target", "install",
         ]
-<<<<<<< HEAD
-
-        # Define custom configure and build options.
-        if os.name != "nt":
-            build_env["MAKEFLAGS"] = "-j {0:d}".format(njobs)
-        elif self.version_tuple < (3, 6, 0) or sys.version_info < (3, 3):
-            win64 = (8 * struct.calcsize("P") == 64)
-            config_opts = ["-G", "NMake Makefiles"] + config_opts
-            build_opts.extend([
-                "--",
-                "WIN64={0}".format("YES" if win64 else "NO"),
-                "BUILD_BATCH={0}".format("YES" if njobs > 1 else "NO"),
-                "MSVC_VER=1400",
-            ])
-=======
         build_env = os.environ.copy()
 
         # Define custom configure and build options.
@@ -277,7 +255,6 @@
                 ])
                 if sys.version_info[:2] < (3, 3):
                     build_opts += ["MSVC_VER=1500"]
->>>>>>> a8c0e865
         else:
             build_env["MAKEFLAGS"] = "-j {0:d}".format(njobs)
             if version >= (3, 7, 0):
